// Copyright 2018 The go-ethereum Authors
// This file is part of the go-ethereum library.
//
// The go-ethereum library is free software: you can redistribute it and/or modify
// it under the terms of the GNU Lesser General Public License as published by
// the Free Software Foundation, either version 3 of the License, or
// (at your option) any later version.
//
// The go-ethereum library is distributed in the hope that it will be useful,
// but WITHOUT ANY WARRANTY; without even the implied warranty of
// MERCHANTABILITY or FITNESS FOR A PARTICULAR PURPOSE. See the
// GNU Lesser General Public License for more details.
//
// You should have received a copy of the GNU Lesser General Public License
// along with the go-ethereum library. If not, see <http://www.gnu.org/licenses/>.

package blake3

import (
	"bytes"
	"errors"
	"fmt"
	"math/big"
	"runtime"
	"time"

	mapset "github.com/deckarep/golang-set"
	"github.com/spruce-solutions/go-quai/common"
	"github.com/spruce-solutions/go-quai/common/math"
	"github.com/spruce-solutions/go-quai/consensus"
	"github.com/spruce-solutions/go-quai/consensus/misc"
	"github.com/spruce-solutions/go-quai/core/state"
	"github.com/spruce-solutions/go-quai/core/types"
	"github.com/spruce-solutions/go-quai/log"
	"github.com/spruce-solutions/go-quai/params"
	"github.com/spruce-solutions/go-quai/rlp"
	"github.com/spruce-solutions/go-quai/trie"
	blake3hash "lukechampine.com/blake3"
)

// Blake3 proof-of-work protocol constants.
var (
	BlockReward = big.NewInt(5e+18) // Block reward in wei for successfully mining a block

	allowedFutureBlockTimeSeconds = int64(15) // Max seconds from current time allowed for blocks, before they're considered future blocks
	maxUncles                     = 2         // Maximum number of uncles allowed in a single block
)

// Some weird constants to avoid constant memory allocs for them.
var (
	expDiffPeriod = big.NewInt(100000)
	big1          = big.NewInt(1)
	big2          = big.NewInt(2)
	big8          = big.NewInt(8)
	big9          = big.NewInt(9)
	big10         = big.NewInt(10)
	big32         = big.NewInt(32)
	bigMinus99    = big.NewInt(-99)
	big2e256      = new(big.Int).Exp(big.NewInt(2), big.NewInt(256), big.NewInt(0)) // 2^256
)

// Various error messages to mark blocks invalid. These should be private to
// prevent engine specific errors from being referenced in the remainder of the
// codebase, inherently breaking if the engine is swapped out. Please put common
// error types into the consensus package.
var (
	errOlderBlockTime    = errors.New("timestamp older than parent")
	errTooManyUncles     = errors.New("too many uncles")
	errDuplicateUncle    = errors.New("duplicate uncle")
	errUncleIsAncestor   = errors.New("uncle is ancestor")
	errDanglingUncle     = errors.New("uncle's parent is not ancestor")
	errInvalidDifficulty = errors.New("non-positive difficulty")
	errInvalidMixDigest  = errors.New("invalid mix digest")
	errInvalidPoW        = errors.New("invalid proof-of-work")
	errExtBlockNotFound  = errors.New("external block not found")
)

// Author implements consensus.Engine, returning the header's coinbase as the
// proof-of-work verified author of the block.
func (blake3 *Blake3) Author(header *types.Header) (common.Address, error) {
	return header.Coinbase[types.QuaiNetworkContext], nil
}

// VerifyHeader checks whether a header conforms to the consensus rules of the Blake3 engine.
func (blake3 *Blake3) VerifyHeader(chain consensus.ChainHeaderReader, header *types.Header, seal bool) error {
	// Short circuit if the header is known, or its parent not
	number := header.Number[types.QuaiNetworkContext].Uint64()
	if chain.GetHeader(header.Hash(), number) != nil {
		return nil
	}
	parent := chain.GetHeader(header.ParentHash[types.QuaiNetworkContext], number-1)
	if parent == nil {
		return consensus.ErrUnknownAncestor
	}
	// Sanity checks passed, do a proper verification
	return blake3.verifyHeader(chain, header, parent, false, seal, time.Now().Unix())
}

// VerifyHeaders is similar to VerifyHeader, but verifies a batch of headers
// concurrently. The method returns a quit channel to abort the operations and
// a results channel to retrieve the async verifications.
func (blake3 *Blake3) VerifyHeaders(chain consensus.ChainHeaderReader, headers []*types.Header, seals []bool) (chan<- struct{}, <-chan error) {
	// If we're running a full engine faking, accept any input as valid
	if len(headers) == 0 {
		abort, results := make(chan struct{}), make(chan error, len(headers))
		for i := 0; i < len(headers); i++ {
			results <- nil
		}
		return abort, results
	}

	// Spawn as many workers as allowed threads
	workers := runtime.GOMAXPROCS(0)
	if len(headers) < workers {
		workers = len(headers)
	}

	// Create a task channel and spawn the verifiers
	var (
		inputs  = make(chan int)
		done    = make(chan int, workers)
		errors  = make([]error, len(headers))
		abort   = make(chan struct{})
		unixNow = time.Now().Unix()
	)
	for i := 0; i < workers; i++ {
		go func() {
			for index := range inputs {
				errors[index] = blake3.verifyHeaderWorker(chain, headers, seals, index, unixNow)
				done <- index
			}
		}()
	}

	errorsOut := make(chan error, len(headers))
	go func() {
		defer close(inputs)
		var (
			in, out = 0, 0
			checked = make([]bool, len(headers))
			inputs  = inputs
		)
		for {
			select {
			case inputs <- in:
				if in++; in == len(headers) {
					// Reached end of headers. Stop sending to workers.
					inputs = nil
				}
			case index := <-done:
				for checked[index] = true; checked[out]; out++ {
					errorsOut <- errors[out]
					if out == len(headers)-1 {
						return
					}
				}
			case <-abort:
				return
			}
		}
	}()
	return abort, errorsOut
}

func (blake3 *Blake3) verifyHeaderWorker(chain consensus.ChainHeaderReader, headers []*types.Header, seals []bool, index int, unixNow int64) error {
	var parent *types.Header
	if index == 0 {
		parent = chain.GetHeader(headers[0].ParentHash[types.QuaiNetworkContext], headers[0].Number[types.QuaiNetworkContext].Uint64()-1)
	} else if headers[index-1].Hash() == headers[index].ParentHash[types.QuaiNetworkContext] {
		parent = headers[index-1]
	}
	if parent == nil {
		return consensus.ErrUnknownAncestor
	}
	return blake3.verifyHeader(chain, headers[index], parent, false, seals[index], unixNow)
}

// VerifyUncles verifies that the given block's uncles conform to the consensus rules
func (blake3 *Blake3) VerifyUncles(chain consensus.ChainReader, block *types.Block) error {
	// Verify that there are at most 2 uncles included in this block
	if len(block.Uncles()) > maxUncles {
		return errTooManyUncles
	}
	if len(block.Uncles()) == 0 {
		return nil
	}
	// Gather the set of past uncles and ancestors
	uncles, ancestors := mapset.NewSet(), make(map[common.Hash]*types.Header)

	number, parent := block.NumberU64()-1, block.ParentHash()
	for i := 0; i < 7; i++ {
		ancestorHeader := chain.GetHeader(parent, number)
		if ancestorHeader == nil {
			break
		}
		ancestors[parent] = ancestorHeader
		// If the ancestor doesn't have any uncles, we don't have to iterate them
		if !types.IsEqualHashSlice(ancestorHeader.UncleHash, types.EmptyUncleHash) {
			// Need to add those uncles to the banned list too
			ancestor := chain.GetBlock(parent, number)
			if ancestor == nil {
				break
			}
			for _, uncle := range ancestor.Uncles() {
				uncles.Add(uncle.Hash())
			}
		}
		parent, number = ancestorHeader.ParentHash[types.QuaiNetworkContext], number-1
	}
	ancestors[block.Hash()] = block.Header()
	uncles.Add(block.Hash())

	// Verify each of the uncles that it's recent, but not an ancestor
	for _, uncle := range block.Uncles() {
		// Make sure every uncle is rewarded only once
		hash := uncle.Hash()
		if uncles.Contains(hash) {
			return errDuplicateUncle
		}
		uncles.Add(hash)

		// Make sure the uncle has a valid ancestry
		if ancestors[hash] != nil {
			return errUncleIsAncestor
		}
		if ancestors[uncle.ParentHash[types.QuaiNetworkContext]] == nil || uncle.ParentHash[types.QuaiNetworkContext] == block.ParentHash() {
			return errDanglingUncle
		}
		if err := blake3.verifyHeader(chain, uncle, ancestors[uncle.ParentHash[types.QuaiNetworkContext]], true, true, time.Now().Unix()); err != nil {
			return err
		}
	}
	return nil
}

// verifyHeader checks whether a header conforms to the consensus rules
func (blake3 *Blake3) verifyHeader(chain consensus.ChainHeaderReader, header, parent *types.Header, uncle bool, seal bool, unixNow int64) error {
	// Ensure that the header's extra-data section is of a reasonable size
	if uint64(len(header.Extra)) > params.MaximumExtraDataSize {
		return fmt.Errorf("extra-data too long: %d > %d", len(header.Extra), params.MaximumExtraDataSize)
	}
	// Verify the header's timestamp
	if !uncle {
		if header.Time > uint64(unixNow+allowedFutureBlockTimeSeconds) {
			return consensus.ErrFutureBlock
		}
	}
	if header.Time <= parent.Time {
		return errOlderBlockTime
	}
	// Verify the block's difficulty based on its timestamp and parent's difficulty
	expected := blake3.CalcDifficulty(chain, header.Time, parent, types.QuaiNetworkContext)
	if expected.Cmp(header.Difficulty[types.QuaiNetworkContext]) > 0 {
		return fmt.Errorf("invalid difficulty: have %v, want %v", header.Difficulty[types.QuaiNetworkContext], expected)
	}
	// Verify that the gas limit is <= 2^63-1
	cap := uint64(0x7fffffffffffffff)
	if header.GasLimit[types.QuaiNetworkContext] > cap {
		return fmt.Errorf("invalid gasLimit: have %v, max %v", header.GasLimit, cap)
	}
	// Verify that the gasUsed is <= gasLimit
	if len(header.GasUsed) > 0 && header.GasUsed[types.QuaiNetworkContext] > header.GasLimit[types.QuaiNetworkContext] {
		return fmt.Errorf("invalid gasUsed: have %d, gasLimit %d", header.GasUsed, header.GasLimit)
	}
	// Verify the block's gas usage and base fee.
	if err := misc.VerifyHeaderGasAndFee(chain.Config(), parent, header, chain); err != nil {
		// Verify the header's EIP-1559 attributes.
		return err
	}
	// Verify that the block number is parent's +1
	if diff := new(big.Int).Sub(header.Number[types.QuaiNetworkContext], parent.Number[types.QuaiNetworkContext]); diff.Cmp(big.NewInt(1)) != 0 {
		return consensus.ErrInvalidNumber
	}
	// Verify the engine specific seal securing the block
	if seal {
		if err := blake3.verifySeal(header); err != nil {
			return err
		}
	}
	// Verify that Location is same as config
	if err := verifyLocation(header.Location, chain.Config().Location); err != nil {
		return err
	}

	// Verify Location is in ontology described by MapContext
	if err := verifyInsideLocation(header.Location, header.Number, chain.Config()); err != nil {
		return err
	}

	if err := misc.VerifyForkHashes(chain.Config(), header, uncle); err != nil {
		return err
	}
	return nil
}

// CalcDifficulty is the difficulty adjustment algorithm. It returns
// the difficulty that a new block should have when created at time
// given the parent block's time and difficulty.
func (blake3 *Blake3) CalcDifficulty(chain consensus.ChainHeaderReader, time uint64, parent *types.Header, context int) *big.Int {
	return CalcDifficulty(chain.Config(), time, parent, context)
}

// CalcDifficulty is the difficulty adjustment algorithm. It returns
// the difficulty that a new block should have when created at time
// given the parent block's time and difficulty.
func CalcDifficulty(config *params.ChainConfig, time uint64, parent *types.Header, context int) *big.Int {
	return calcDifficultyFrontier(time, parent, context)
}

// calcDifficultyFrontier is the difficulty adjustment algorithm. It returns the
// difficulty that a new block should have when created at time given the parent
// block's time and difficulty. The calculation uses the Frontier rules.
func calcDifficultyFrontier(time uint64, parent *types.Header, context int) *big.Int {
	diff := new(big.Int)
	parentDifficulty := parent.Difficulty[context]
	if parentDifficulty == nil {
		return params.GenesisDifficulty
	}

	adjust := new(big.Int).Div(parentDifficulty, params.DifficultyBoundDivisor[types.QuaiNetworkContext])
	bigTime := new(big.Int)
	bigParentTime := new(big.Int)

	bigTime.SetUint64(time)
	bigParentTime.SetUint64(parent.Time)

	duration := params.DurationLimits[types.QuaiNetworkContext]

	if bigTime.Sub(bigTime, bigParentTime).Cmp(duration) < 0 {
		diff.Add(parentDifficulty, adjust)
	} else {
		diff.Sub(parentDifficulty, adjust)
	}
	if diff.Cmp(params.MinimumDifficulty) < 0 {
		diff.Set(params.MinimumDifficulty)
	}

	periodCount := new(big.Int).Add(parent.Number[context], big1)
	periodCount.Div(periodCount, expDiffPeriod)
	if periodCount.Cmp(big1) > 0 {
		// diff = diff + 2^(periodCount - 2)
		expDiff := periodCount.Sub(periodCount, big2)
		expDiff.Exp(big2, expDiff, nil)
		diff.Add(diff, expDiff)
		diff = math.BigMax(diff, params.MinimumDifficulty)
	}
	return diff
}

// verifySeal checks whether a block satisfies the PoW difficulty requirements,
func (blake3 *Blake3) verifySeal(header *types.Header) error {
	difficulty := header.Difficulty[types.QuaiNetworkContext]
	// Ensure that we have a valid difficulty for the block
	if difficulty.Sign() <= 0 {
		return errInvalidDifficulty
	}
	// Check the SealHash meets the difficulty target
	target := new(big.Int).Div(big2e256, difficulty)
	if !blake3.config.Fakepow && new(big.Int).SetBytes(blake3.SealHash(header).Bytes()).Cmp(target) > 0 {
		return errInvalidPoW
	}
	return nil
}

// This function determines the difficulty order of a block
func (blake3 *Blake3) GetDifficultyOrder(header *types.Header) (int, error) {
	if header == nil {
		return types.ContextDepth, errors.New("No header provided")
	}
	blockhash := blake3.SealHash(header)
	for i, difficulty := range header.Difficulty {
		if difficulty != nil && big.NewInt(0).Cmp(difficulty) < 0 {
			target := new(big.Int).Div(big2e256, difficulty)
			if new(big.Int).SetBytes(blockhash.Bytes()).Cmp(target) <= 0 {
				return i, nil
			}
		}
	}
	return -1, errors.New("Block does not satisfy minimum difficulty")
}

// Iterate back through headers to find ones that exceed a given context.
func (blake3 *Blake3) GetCoincidentHeader(chain consensus.ChainHeaderReader, context int, header *types.Header) (*types.Header, int) {
	// If we are at the highest context, no coincident will include it.
	if context == 0 {
		return header, 0
	} else if context == 1 {
		difficultyContext, err := blake3.GetDifficultyOrder(header)
		if err != nil {
			return header, context
		}

		return header, difficultyContext
	} else {
		for {
			// Check work of the header, if it has enough work we will move up in context.
			// difficultyContext is initially context since it could be a pending block w/o a nonce.
			difficultyContext, err := blake3.GetDifficultyOrder(header)
			if err != nil {
				return header, context
			}

			// If block header is Genesis return it as coincident
			if header.Number[context].Cmp(big.NewInt(1)) <= 0 {
				return header, difficultyContext
			}

			// If we have reached a coincident block
			if difficultyContext < context {
				return header, difficultyContext
			} else if difficultyContext == 1 && context == 1 {
				return header, difficultyContext
			}

			// Get previous header on local chain by hash
			prevHeader := chain.GetHeaderByHash(header.ParentHash[context])

			// Increment previous header
			header = prevHeader
		}
	}
}

// Check difficulty of previous header in order to find traceability.
func (blake3 *Blake3) CheckPrevHeaderCoincident(chain consensus.ChainHeaderReader, context int, header *types.Header) (int, error) {
	// If we are at the highest context, no coincident will include it.
	difficultyContext, err := blake3.GetDifficultyOrder(header)
	if err != nil {
		return difficultyContext, fmt.Errorf("difficulty not found")
	}
	return difficultyContext, nil
}

<<<<<<< HEAD
=======
// GetStopHash returns the N-1 hash that is used to terminate on during TraceBranch.
func (blake3 *Blake3) GetStopHash(chain consensus.ChainHeaderReader, originalContext int, wantedDiffContext int, startingHeader *types.Header) (common.Hash, int) {
	header := startingHeader
	stopHash := common.Hash{}
	num := 0
	for {
		num++

		// Append the coincident and iterating header to the list
		if header.Number[originalContext].Cmp(big.NewInt(1)) == 0 {
			switch wantedDiffContext {
			case 0:
				stopHash = chain.Config().GenesisHashes[0]
			case 1:
				stopHash = chain.Config().GenesisHashes[1]
			case 2:
				stopHash = chain.Config().GenesisHashes[2]
			}
			break
		}

		prevHeader := chain.GetHeaderByHash(header.ParentHash[originalContext])
		if prevHeader == nil {
			log.Warn("Unable to get prevHeader in GetStopHash")
			return stopHash, num
		}
		header = prevHeader

		// Check work of the header, if it has enough work we will move up in context.
		// difficultyContext is initially context since it could be a pending block w/o a nonce.
		difficultyContext, err := blake3.GetDifficultyOrder(header)
		if err != nil {
			break
		}

		sameLocation := false
		switch originalContext {
		case 0:
			sameLocation = true
		case 1:
			sameLocation = startingHeader.Location[0] == header.Location[0]
		case 2:
			sameLocation = bytes.Equal(startingHeader.Location, header.Location)
		}

		if difficultyContext == wantedDiffContext && sameLocation {
			stopHash = header.Hash()
			break
		}
	}

	return stopHash, num
}

// GetCoincidentAtOrder iterates back through headers to find ones that exceed a given expectedOrder.
func (blake3 *Blake3) GetCoincidentAtOrder(chain consensus.ChainHeaderReader, context int, expectedOrder int, header *types.Header) (*types.Header, error) {
	// If we are at the highest context, no coincident will include it.
	if context == 0 {
		return header, nil
	} else {
		for {
			// If block header is Genesis return it as coincident
			if header.Number[context].Cmp(big.NewInt(0)) <= 0 {
				return header, nil
			}

			// Check work of the header, if it has enough work we will move up in context.
			// difficultyContext is initially context since it could be a pending block w/o a nonce.
			difficultyOrder, err := blake3.GetDifficultyOrder(header)
			if err != nil {
				return nil, err
			}

			// If we have reached a coincident block
			if difficultyOrder <= expectedOrder {
				return header, nil
			}

			// Get previous header on local chain by hash
			prevHeader := chain.GetHeaderByHash(header.ParentHash[context])
			// Increment previous header
			header = prevHeader
		}
	}
}

>>>>>>> 0b3d10f0
// TraceBranch is the recursive function that returns all ExternalBlocks for a given header, stopHash, context, and location.
func (blake3 *Blake3) PrimeTraceBranch(chain consensus.ChainHeaderReader, header *types.Header, context int, originalContext int, originalLocation []byte) ([]*types.ExternalBlock, error) {
	extBlocks := make([]*types.ExternalBlock, 0)
	// startingHeader := header
	for {
		// Verify Location is in ontology described by MapContext
		if err := verifyInsideLocation(header.Location, header.Number, chain.Config()); err != nil {
			return nil, consensus.ErrInvalidLocation
		}
		// If the header is genesis, return the current set of external blocks.
		if header.Number[context].Cmp(big.NewInt(0)) == 0 {
			// log.Info("Trace Branch: Stopping height == 0", "number", header.Number, "context", context, "location", header.Location, "hash", header.ParentHash[context])
			break
		}

		// If we have are stepping into a Region from Prime ensure it is not our original location.
		if context < types.ContextDepth-1 {
			if (header.Location[0] != originalLocation[0] && originalContext > 0) || originalContext == 0 {
				// log.Info("Trace Branch: Going down into trace fromPrime", "number", header.Number, "context", context, "location", header.Location, "hash", header.Hash())
				result, err := blake3.PrimeTraceBranch(chain, header, context+1, originalContext, originalLocation)
				if err != nil {
					return nil, err
				}
				extBlocks = append(extBlocks, result...)
			}
		}

		// If we are in Prime tracing Prime return.
		if originalContext == 0 && context == 0 {
			break
		}

		// Obtain the external block on the branch we are currently tracing.
		extBlock, err := chain.GetExternalBlock(header.Hash(), header.Number[context].Uint64(), uint64(context))
		if err != nil {
			log.Info("Trace Branch: External Block not found for header", "number", header.Number, "context", context, "hash", header.Hash(), "location", header.Location)
			return extBlocks, nil
		}
		extBlocks = append(extBlocks, extBlock)

		// Do not continue at header number == 1 since we are unable to obtain the Genesis as an external block.
		if header.Number[context].Cmp(big.NewInt(1)) == 0 {
			log.Info("Trace Branch: Stopping height == 1", "number", header.Number, "context", context, "location", header.Location, "hash", header.ParentHash[context])
			break
		}

		// Retrieve the previous header as an external block.
		prevHeader, err := chain.GetExternalBlock(header.ParentHash[context], header.Number[context].Uint64()-1, uint64(context))
		if err != nil {
			log.Info("Trace Branch: External Block not found for previous header", "number", header.Number[context].Int64()-1, "context", context, "hash", header.ParentHash[context], "location", header.Location)
			return extBlocks, nil
		}

		// fmt.Println("PrimeTraceBranch: Do we stop in equal location?", "context", context, "original", originalLocation, "prev", prevHeader.Header().Location)
		if context == 0 && originalLocation[0] == prevHeader.Header().Location[0] {
			// log.Info("Trace Branch: Stopping in location equal", "original", originalLocation, "prev", prevHeader.Header().Location)
			break
		}

		header = prevHeader.Header()
		if header == nil {
			break
		}
		// Calculate the difficulty context in order to know if we have reached a coincident.
		// If we get a coincident, stop and return.
		difficultyContext, err := blake3.GetDifficultyOrder(header)
		if err != nil {
			break
		}
		if difficultyContext < context {
			// log.Info("TraceBranch: Found Region coincident block in Zone", "number", header.Number, "context", context, "location", header.Location)
			break
		}
	}
	return extBlocks, nil
}

// TraceBranch is the recursive function that returns all ExternalBlocks for a given header, stopHash, context, and location.
func (blake3 *Blake3) RegionTraceBranch(chain consensus.ChainHeaderReader, header *types.Header, context int, originalContext int, originalLocation []byte) ([]*types.ExternalBlock, error) {
	extBlocks := make([]*types.ExternalBlock, 0)
	// startingHeader := header
	for {
		// Verify Location is in ontology described by MapContext
		if err := verifyInsideLocation(header.Location, header.Number, chain.Config()); err != nil {
			return nil, consensus.ErrInvalidLocation
		}

		// If the header is genesis, return the current set of external blocks.
		if header.Number[context].Cmp(big.NewInt(0)) == 0 {
			// log.Info("Trace Branch: Stopping height == 0", "number", header.Number, "context", context, "location", header.Location, "hash", header.ParentHash[context])
			break
		}

		// If we are in a context that can trace a lower context, i.e Region tracing Zone.
		// Choose the allowed trace depending on the original context and stepping into location.
		// If we are in a Region node, we can trace down into any Zone.
		// If we are in a Zone node, we cannot trace down into our own Zone.
		if context < types.ContextDepth-1 {
			if originalContext == 1 {
				result, err := blake3.RegionTraceBranch(chain, header, context+1, originalContext, originalLocation)
				if err != nil {
					return nil, err
				}
				extBlocks = append(extBlocks, result...)
			} else if originalContext == 2 && !bytes.Equal(originalLocation, header.Location) {
				result, err := blake3.RegionTraceBranch(chain, header, context+1, originalContext, originalLocation)
				if err != nil {
					return nil, err
				}
				extBlocks = append(extBlocks, result...)
			}
		}

		// Obtain the sameLocation depending on our original and current context.
		sameLocation := false
		if originalContext == 1 && context == 1 {
			sameLocation = originalLocation[0] == header.Location[0]
		} else if originalContext == 2 && context == 2 {
			sameLocation = bytes.Equal(originalLocation, header.Location)
		}

		// If we are in the sameLocation, meaning our context and location aren't different we must stop.
		if sameLocation {
			break
		}

		// Obtain the external block on the branch we are currently tracing.
		extBlock, err := chain.GetExternalBlock(header.Hash(), header.Number[context].Uint64(), uint64(context))
		if err != nil {
			log.Info("Trace Branch: External Block not found for header", "number", header.Number, "context", context, "hash", header.Hash(), "location", header.Location)
			break
		}
		extBlocks = append(extBlocks, extBlock)
		// log.Info("Trace Branch: REGION Adding external block", "number", header.Number, "context", context, "location", header.Location, "hash", header.Hash())

		// Do not continue at header number == 1 since we are unable to obtain the Genesis as an external block.
		if header.Number[context].Cmp(big.NewInt(1)) == 0 {
			// log.Info("Trace Branch: Stopping height == 1", "number", header.Number, "context", context, "location", header.Location, "hash", header.ParentHash[context])
			break
		}

		// Retrieve the previous header as an external block.
		prevHeader, err := chain.GetExternalBlock(header.ParentHash[context], header.Number[context].Uint64()-1, uint64(context))
		if err != nil {
			log.Info("Trace Branch: External Block not found for previous header", "number", header.Number[context].Int64()-1, "context", context, "hash", header.ParentHash[context], "location", header.Location)
			break
		}

		if context == 1 && bytes.Equal(originalLocation, prevHeader.Header().Location) {
			// log.Info("Trace Branch: Stopping in location equal", "original", originalLocation, "prev", prevHeader.Header().Location)
			break
		}

		header = prevHeader.Header()
		if header == nil {
			break
		}
		// Calculate the difficulty context in order to know if we have reached a coincident.
		// If we get a coincident, stop and return.
		difficultyContext, err := blake3.GetDifficultyOrder(header)
		if err != nil {
			break
		}
		if difficultyContext < context && context == types.ContextDepth-1 {
			// log.Info("Trace Branch: Found Region coincident block in Zone", "number", header.Number, "context", context, "location", header.Location)
			break
		} else if difficultyContext == 0 && !bytes.Equal(header.Location, originalLocation) {
			// If we have found a Prime block, trace it.
			result, err := blake3.PrimeTraceBranch(chain, header, difficultyContext, originalContext, originalLocation)
			if err != nil {
				return nil, err
			}
			extBlocks = append(extBlocks, result...)
		}
	}
	return extBlocks, nil
}

// GetExternalBlocks traces all available branches to find external blocks
func (blake3 *Blake3) GetExternalBlocks(chain consensus.ChainHeaderReader, header *types.Header, logging bool) ([]*types.ExternalBlock, error) {
	context := chain.Config().Context // Index that node is currently at
	externalBlocks := make([]*types.ExternalBlock, 0)

	// Do not run on block 1
	if header.Number[context].Cmp(big.NewInt(1)) > 0 {
		// Skip pending block
		prevHeader := chain.GetHeaderByHash(header.ParentHash[context])
		difficultyContext, err := blake3.CheckPrevHeaderCoincident(chain, context, prevHeader)
		if err != nil {
			return nil, err
		}
		extBlocks, err := blake3.TraceBranches(chain, prevHeader, difficultyContext, context, prevHeader.Location)
		if err != nil {
			return externalBlocks, nil
		}
		externalBlocks = append(externalBlocks, extBlocks...)
	}

	// TODO: Impelement queue here, remove the above check for N+1.
	// return chain.QueueAndRetrieveExtBlocks(externalBlocks, header)
	return externalBlocks, nil
}

// Prepare implements consensus.Engine, initializing the difficulty field of a
// header to conform to the protocol. The changes are done inline.
func (blake3 *Blake3) Prepare(chain consensus.ChainHeaderReader, header *types.Header) error {
	parent := chain.GetHeader(header.ParentHash[types.QuaiNetworkContext], header.Number[types.QuaiNetworkContext].Uint64()-1)
	if parent == nil {
		return consensus.ErrUnknownAncestor
	}
	header.Difficulty[types.QuaiNetworkContext] = blake3.CalcDifficulty(chain, header.Time, parent, types.QuaiNetworkContext)
	currentTotal := big.NewInt(0)
	currentTotal.Add(parent.NetworkDifficulty[types.QuaiNetworkContext], header.Difficulty[types.QuaiNetworkContext])
	header.NetworkDifficulty[types.QuaiNetworkContext] = currentTotal
	return nil
}

// GetExternalBlocks traces all available branches to find external blocks
func (blake3 *Blake3) GetLinkExternalBlocks(chain consensus.ChainHeaderReader, header *types.Header, logging bool) ([]*types.ExternalBlock, error) {
	context := chain.Config().Context // Index that node is currently at
	externalBlocks := make([]*types.ExternalBlock, 0)

	// Do not run on block 0
	if header.Number[context].Cmp(big.NewInt(0)) > 0 {
		difficultyContext, err := blake3.GetDifficultyOrder(header)
		if err != nil {
			return externalBlocks, err
		}
		extBlocks, err := blake3.TraceBranches(chain, header, difficultyContext, context, header.Location)
		if err != nil {
			return externalBlocks, nil
		}
		externalBlocks = append(externalBlocks, extBlocks...)
	}
	return externalBlocks, nil
}

// TraceBranches utilizes a passed in header for initializing a trace of all external blocks.
// The function will sue PrimeTraceBranch and RegionTraceBranch for the two different types of traces that need to occur.
// Depending on the difficultyContext, originalContext, and originalLocation the trace will know when and where to stop.
func (blake3 *Blake3) TraceBranches(chain consensus.ChainHeaderReader, header *types.Header, difficultyContext int, originalContext int, originalLocation []byte) ([]*types.ExternalBlock, error) {
	// Get the Prime stopHash to be used in the Prime context. Go on to trace Prime once.
	log.Info("GetExternalBlocks: Getting trace for block", "num", header.Number, "context", originalContext, "location", header.Location, "hash", header.Hash())
	start := time.Now()
	externalBlocks := make([]*types.ExternalBlock, 0)
	if originalContext == 0 {
		extBlockResult, extBlockErr := blake3.PrimeTraceBranch(chain, header, difficultyContext, originalContext, header.Location)
		if extBlockErr != nil {
			return nil, extBlockErr
		}
		externalBlocks = append(externalBlocks, extBlockResult...)
	}

	// If we are in a Region or Zone context, we may need to change our Prime stopHash since
	// a Region block might not yet have been found. Scenario: [2, 2, 2] mined before [1, 2, 2].
	if originalContext == 1 || originalContext == 2 {
		if difficultyContext == 0 {
			extBlockResult, extBlockErr := blake3.PrimeTraceBranch(chain, header, difficultyContext, originalContext, header.Location)
			if extBlockErr != nil {
				return nil, extBlockErr
			}
			externalBlocks = append(externalBlocks, extBlockResult...)
		}
		// If we have a Region block, trace it.
		// This check should remain < 2 since a Prime block at difficultyContext == 1 would still
		// have a Region block to trace and the value should remain 1 since we are going into the Region trace.
		if difficultyContext < 2 {
			extBlockResult, extBlockErr := blake3.RegionTraceBranch(chain, header, 1, originalContext, header.Location)
			if extBlockErr != nil {
				return nil, extBlockErr
			}
			externalBlocks = append(externalBlocks, extBlockResult...)
		}
	}
	log.Info("TraceBranches: length of external blocks", "len", len(externalBlocks), "time", time.Since(start))
	return externalBlocks, nil
}

// Finalize implements consensus.Engine, accumulating the block and uncle rewards,
// setting the final state on the header
func (blake3 *Blake3) Finalize(chain consensus.ChainHeaderReader, header *types.Header, state *state.StateDB, txs []*types.Transaction, uncles []*types.Header) {
	// Accumulate any block and uncle rewards and commit the final state root
	accumulateRewards(chain.Config(), state, header, uncles)
	header.Root[types.QuaiNetworkContext] = state.IntermediateRoot(chain.Config().IsEIP158(header.Number[types.QuaiNetworkContext]))
}

// FinalizeAndAssemble implements consensus.Engine, accumulating the block and
// uncle rewards, setting the final state and assembling the block.
func (blake3 *Blake3) FinalizeAndAssemble(chain consensus.ChainHeaderReader, header *types.Header, state *state.StateDB, txs []*types.Transaction, uncles []*types.Header, receipts []*types.Receipt) (*types.Block, error) {
	// Finalize block
	blake3.Finalize(chain, header, state, txs, uncles)

	// Header seems complete, assemble into a block and return
	return types.NewBlock(header, txs, uncles, receipts, trie.NewStackTrie(nil)), nil
}

// SealHash returns the hash of a block prior to it being sealed.
func (blake3 *Blake3) SealHash(header *types.Header) (hash common.Hash) {
	hasher := blake3hash.New(32, nil)
	hasher.Reset()

	enc := []interface{}{
		header.ParentHash,
		header.UncleHash,
		header.Coinbase,
		header.Root,
		header.TxHash,
		header.ReceiptHash,
		header.Bloom,
		header.Difficulty,
		header.Number,
		header.GasLimit,
		header.GasUsed,
		header.Time,
		header.Extra,
		header.Location,
	}
	if header.BaseFee != nil {
		enc = append(enc, header.BaseFee)
	}
	enc = append(enc, header.Nonce)
	rlp.Encode(hasher, enc)
	hasher.Sum(hash[:0])
	return hash
}

// AccumulateRewards credits the coinbase of the given block with the mining
// reward. The total reward consists of the static block reward and rewards for
// included uncles. The coinbase of each uncle block is also rewarded.
func accumulateRewards(config *params.ChainConfig, state *state.StateDB, header *types.Header, uncles []*types.Header) {
	// Skip block reward in catalyst mode
	if config.IsCatalyst(header.Number[types.QuaiNetworkContext]) {
		return
	}

	// Select the correct block reward based on chain progression
	blockReward := misc.CalculateReward()
	// Accumulate the rewards for the miner and any included uncles
	reward := new(big.Int).Set(blockReward)
	r := new(big.Int)
	for _, uncle := range uncles {
		r.Add(uncle.Number[types.QuaiNetworkContext], big8)
		r.Sub(r, header.Number[types.QuaiNetworkContext])
		r.Mul(r, blockReward)
		r.Div(r, big8)
		state.AddBalance(uncle.Coinbase[types.QuaiNetworkContext], r)

		r.Div(blockReward, big32)
		reward.Add(reward, r)
	}
	state.AddBalance(header.Coinbase[types.QuaiNetworkContext], reward)
}

// Verifies that a header location is valid for a specific config.
func verifyLocation(location []byte, configLocation []byte) error {
	switch types.QuaiNetworkContext {
	case 0:
		return nil
	case 1:
		if location[0] != configLocation[0] {
			return consensus.ErrInvalidLocation
		} else {
			return nil
		}
	case 2:
		if !bytes.Equal(location, configLocation) {
			return consensus.ErrInvalidLocation
		} else {
			return nil
		}
	default:
		return consensus.ErrInvalidLocation
	}
}

// Verifies that Location value is valid inside MapContext ontology.
// Returns MapContext for error handling purposes.
func verifyInsideLocation(location []byte, number []*big.Int, config *params.ChainConfig) error {
	regionLocation := int(location[0])
	zoneLocation := int(location[1])

	switch {
	/*	case config.IsLovelace(number[0]): // Lovelace = [3,4,4]
			return checkInsideCurrent(regionLocation, zoneLocation, params.LovelaceOntology)
		case config.IsTuring(number[0]): // Turing = [3,3,4]
			return checkInsideCurrent(regionLocation, zoneLocation, params.TuringOntology) */
	case config.IsFuller(number[0]): // Fuller = [3,3,3]
		return checkInsideCurrent(regionLocation, zoneLocation, params.FullerOntology)
	default:
		return consensus.ErrInvalidOntology
	}
}

// Verifies that Location is valid inside current MapContext ontology.
func checkInsideCurrent(regionLoc int, zoneLoc int, ontology []int) error {
	if len(ontology) < regionLoc {
		return consensus.ErrInvalidOntology
	}
	if ontology[regionLoc-1] < zoneLoc {
		return consensus.ErrInvalidOntology
	}
	return nil
}<|MERGE_RESOLUTION|>--- conflicted
+++ resolved
@@ -431,62 +431,6 @@
 	return difficultyContext, nil
 }
 
-<<<<<<< HEAD
-=======
-// GetStopHash returns the N-1 hash that is used to terminate on during TraceBranch.
-func (blake3 *Blake3) GetStopHash(chain consensus.ChainHeaderReader, originalContext int, wantedDiffContext int, startingHeader *types.Header) (common.Hash, int) {
-	header := startingHeader
-	stopHash := common.Hash{}
-	num := 0
-	for {
-		num++
-
-		// Append the coincident and iterating header to the list
-		if header.Number[originalContext].Cmp(big.NewInt(1)) == 0 {
-			switch wantedDiffContext {
-			case 0:
-				stopHash = chain.Config().GenesisHashes[0]
-			case 1:
-				stopHash = chain.Config().GenesisHashes[1]
-			case 2:
-				stopHash = chain.Config().GenesisHashes[2]
-			}
-			break
-		}
-
-		prevHeader := chain.GetHeaderByHash(header.ParentHash[originalContext])
-		if prevHeader == nil {
-			log.Warn("Unable to get prevHeader in GetStopHash")
-			return stopHash, num
-		}
-		header = prevHeader
-
-		// Check work of the header, if it has enough work we will move up in context.
-		// difficultyContext is initially context since it could be a pending block w/o a nonce.
-		difficultyContext, err := blake3.GetDifficultyOrder(header)
-		if err != nil {
-			break
-		}
-
-		sameLocation := false
-		switch originalContext {
-		case 0:
-			sameLocation = true
-		case 1:
-			sameLocation = startingHeader.Location[0] == header.Location[0]
-		case 2:
-			sameLocation = bytes.Equal(startingHeader.Location, header.Location)
-		}
-
-		if difficultyContext == wantedDiffContext && sameLocation {
-			stopHash = header.Hash()
-			break
-		}
-	}
-
-	return stopHash, num
-}
-
 // GetCoincidentAtOrder iterates back through headers to find ones that exceed a given expectedOrder.
 func (blake3 *Blake3) GetCoincidentAtOrder(chain consensus.ChainHeaderReader, context int, expectedOrder int, header *types.Header) (*types.Header, error) {
 	// If we are at the highest context, no coincident will include it.
@@ -519,7 +463,6 @@
 	}
 }
 
->>>>>>> 0b3d10f0
 // TraceBranch is the recursive function that returns all ExternalBlocks for a given header, stopHash, context, and location.
 func (blake3 *Blake3) PrimeTraceBranch(chain consensus.ChainHeaderReader, header *types.Header, context int, originalContext int, originalLocation []byte) ([]*types.ExternalBlock, error) {
 	extBlocks := make([]*types.ExternalBlock, 0)
