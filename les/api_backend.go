// Copyright 2016 The go-ethereum Authors
// This file is part of the go-ethereum library.
//
// The go-ethereum library is free software: you can redistribute it and/or modify
// it under the terms of the GNU Lesser General Public License as published by
// the Free Software Foundation, either version 3 of the License, or
// (at your option) any later version.
//
// The go-ethereum library is distributed in the hope that it will be useful,
// but WITHOUT ANY WARRANTY; without even the implied warranty of
// MERCHANTABILITY or FITNESS FOR A PARTICULAR PURPOSE. See the
// GNU Lesser General Public License for more details.
//
// You should have received a copy of the GNU Lesser General Public License
// along with the go-ethereum library. If not, see <http://www.gnu.org/licenses/>.

package les

import (
	"context"
	"errors"
	"math/big"

	ethereum "github.com/spruce-solutions/go-quai"
	"github.com/spruce-solutions/go-quai/accounts"
	"github.com/spruce-solutions/go-quai/common"
	"github.com/spruce-solutions/go-quai/consensus"
	"github.com/spruce-solutions/go-quai/core"
	"github.com/spruce-solutions/go-quai/core/bloombits"
	"github.com/spruce-solutions/go-quai/core/rawdb"
	"github.com/spruce-solutions/go-quai/core/state"
	"github.com/spruce-solutions/go-quai/core/types"
	"github.com/spruce-solutions/go-quai/core/vm"
	"github.com/spruce-solutions/go-quai/eth/gasprice"
	"github.com/spruce-solutions/go-quai/ethdb"
	"github.com/spruce-solutions/go-quai/event"
	"github.com/spruce-solutions/go-quai/light"
	"github.com/spruce-solutions/go-quai/params"
	"github.com/spruce-solutions/go-quai/rpc"
)

type LesApiBackend struct {
	extRPCEnabled       bool
	allowUnprotectedTxs bool
	eth                 *LightEthereum
	gpo                 *gasprice.Oracle
}

func (b *LesApiBackend) ChainConfig() *params.ChainConfig {
	return b.eth.chainConfig
}

func (b *LesApiBackend) CurrentBlock() *types.Block {
	return types.NewBlockWithHeader(b.eth.BlockChain().CurrentHeader())
}

func (b *LesApiBackend) SetHead(number uint64) {
	b.eth.handler.downloader.Cancel()
	b.eth.blockchain.SetHead(number)
}

func (b *LesApiBackend) HeaderByNumber(ctx context.Context, number rpc.BlockNumber) (*types.Header, error) {
	// Return the latest current as the pending one since there
	// is no pending notion in the light client. TODO(rjl493456442)
	// unify the behavior of `HeaderByNumber` and `PendingBlockAndReceipts`.
	if number == rpc.PendingBlockNumber {
		return b.eth.blockchain.CurrentHeader(), nil
	}
	if number == rpc.LatestBlockNumber {
		return b.eth.blockchain.CurrentHeader(), nil
	}
	return b.eth.blockchain.GetHeaderByNumberOdr(ctx, uint64(number))
}

func (b *LesApiBackend) HeaderByNumberOrHash(ctx context.Context, blockNrOrHash rpc.BlockNumberOrHash) (*types.Header, error) {
	if blockNr, ok := blockNrOrHash.Number(); ok {
		return b.HeaderByNumber(ctx, blockNr)
	}
	if hash, ok := blockNrOrHash.Hash(); ok {
		header, err := b.HeaderByHash(ctx, hash)
		if err != nil {
			return nil, err
		}
		if header == nil {
			return nil, errors.New("header for hash not found")
		}
		if blockNrOrHash.RequireCanonical && b.eth.blockchain.GetCanonicalHash(header.Number[types.QuaiNetworkContext].Uint64()) != hash {
			return nil, errors.New("hash is not currently canonical")
		}
		return header, nil
	}
	return nil, errors.New("invalid arguments; neither block nor hash specified")
}

func (b *LesApiBackend) HeaderByHash(ctx context.Context, hash common.Hash) (*types.Header, error) {
	return b.eth.blockchain.GetHeaderByHash(hash), nil
}

func (b *LesApiBackend) BlockByNumber(ctx context.Context, number rpc.BlockNumber) (*types.Block, error) {
	header, err := b.HeaderByNumber(ctx, number)
	if header == nil || err != nil {
		return nil, err
	}
	return b.BlockByHash(ctx, header.Hash())
}

func (b *LesApiBackend) BlockByHash(ctx context.Context, hash common.Hash) (*types.Block, error) {
	return b.eth.blockchain.GetBlockByHash(ctx, hash)
}

func (b *LesApiBackend) GetUncleFromWorker(hash common.Hash) (*types.Block, error) {
	return nil, nil
}

func (b *LesApiBackend) InsertBlock(ctx context.Context, block *types.Block) (int, error) {
	return 0, nil
}

func (b *LesApiBackend) AddExternalBlock(block *types.ExternalBlock) error {
	return errors.New("light client does not support external block caching.")
}

<<<<<<< HEAD
=======
func (b *LesApiBackend) GetExternalBlockTraceSet(hash common.Hash, context int) (*types.ExternalBlock, error) {
	return nil, errors.New("light client does not support external block caching.")
}

>>>>>>> 5e7306b1
func (b *LesApiBackend) ReOrgRollBack(header *types.Header, validHeaders []*types.Header, invalidHeaders []*types.Header) error {
	return errors.New("light client does not support reorg.")
}

func (b *LesApiBackend) BlockByNumberOrHash(ctx context.Context, blockNrOrHash rpc.BlockNumberOrHash) (*types.Block, error) {
	if blockNr, ok := blockNrOrHash.Number(); ok {
		return b.BlockByNumber(ctx, blockNr)
	}
	if hash, ok := blockNrOrHash.Hash(); ok {
		block, err := b.BlockByHash(ctx, hash)
		if err != nil {
			return nil, err
		}
		if block == nil {
			return nil, errors.New("header found, but block body is missing")
		}
		if blockNrOrHash.RequireCanonical && b.eth.blockchain.GetCanonicalHash(block.NumberU64()) != hash {
			return nil, errors.New("hash is not currently canonical")
		}
		return block, nil
	}
	return nil, errors.New("invalid arguments; neither block nor hash specified")
}

func (b *LesApiBackend) PendingBlockAndReceipts() (*types.Block, types.Receipts) {
	return nil, nil
}

func (b *LesApiBackend) StateAndHeaderByNumber(ctx context.Context, number rpc.BlockNumber) (*state.StateDB, *types.Header, error) {
	header, err := b.HeaderByNumber(ctx, number)
	if err != nil {
		return nil, nil, err
	}
	if header == nil {
		return nil, nil, errors.New("header not found")
	}
	return light.NewState(ctx, header, b.eth.odr), header, nil
}

func (b *LesApiBackend) StateAndHeaderByNumberOrHash(ctx context.Context, blockNrOrHash rpc.BlockNumberOrHash) (*state.StateDB, *types.Header, error) {
	if blockNr, ok := blockNrOrHash.Number(); ok {
		return b.StateAndHeaderByNumber(ctx, blockNr)
	}
	if hash, ok := blockNrOrHash.Hash(); ok {
		header := b.eth.blockchain.GetHeaderByHash(hash)
		if header == nil {
			return nil, nil, errors.New("header for hash not found")
		}
		if blockNrOrHash.RequireCanonical && b.eth.blockchain.GetCanonicalHash(header.Number[types.QuaiNetworkContext].Uint64()) != hash {
			return nil, nil, errors.New("hash is not currently canonical")
		}
		return light.NewState(ctx, header, b.eth.odr), header, nil
	}
	return nil, nil, errors.New("invalid arguments; neither block nor hash specified")
}

func (b *LesApiBackend) GetReceipts(ctx context.Context, hash common.Hash) (types.Receipts, error) {
	if number := rawdb.ReadHeaderNumber(b.eth.chainDb, hash); number != nil {
		return light.GetBlockReceipts(ctx, b.eth.odr, hash, *number)
	}
	return nil, nil
}

func (b *LesApiBackend) GetLogs(ctx context.Context, hash common.Hash) ([][]*types.Log, error) {
	if number := rawdb.ReadHeaderNumber(b.eth.chainDb, hash); number != nil {
		return light.GetBlockLogs(ctx, b.eth.odr, hash, *number)
	}
	return nil, nil
}

func (b *LesApiBackend) GetTd(ctx context.Context, hash common.Hash) []*big.Int {
	if number := rawdb.ReadHeaderNumber(b.eth.chainDb, hash); number != nil {
		return b.eth.blockchain.GetTdOdr(ctx, hash, *number)
	}
	return nil
}

func (b *LesApiBackend) GetEVM(ctx context.Context, msg core.Message, state *state.StateDB, header *types.Header, vmConfig *vm.Config) (*vm.EVM, func() error, error) {
	if vmConfig == nil {
		vmConfig = new(vm.Config)
	}
	txContext := core.NewEVMTxContext(msg)
	context := core.NewEVMBlockContext(header, b.eth.blockchain, nil)
	return vm.NewEVM(context, txContext, state, b.eth.chainConfig, *vmConfig), state.Error, nil
}

func (b *LesApiBackend) SendTx(ctx context.Context, signedTx *types.Transaction) error {
	return b.eth.txPool.Add(ctx, signedTx)
}

func (b *LesApiBackend) RemoveTx(txHash common.Hash) {
	b.eth.txPool.RemoveTx(txHash)
}

func (b *LesApiBackend) GetPoolTransactions() (types.Transactions, error) {
	return b.eth.txPool.GetTransactions()
}

func (b *LesApiBackend) GetPoolTransaction(txHash common.Hash) *types.Transaction {
	return b.eth.txPool.GetTransaction(txHash)
}

func (b *LesApiBackend) GetTransaction(ctx context.Context, txHash common.Hash) (*types.Transaction, common.Hash, uint64, uint64, error) {
	return light.GetTransaction(ctx, b.eth.odr, txHash)
}

func (b *LesApiBackend) GetPoolNonce(ctx context.Context, addr common.Address) (uint64, error) {
	return b.eth.txPool.GetNonce(ctx, addr)
}

func (b *LesApiBackend) Stats() (pending int, queued int) {
	return b.eth.txPool.Stats(), 0
}

func (b *LesApiBackend) TxPoolContent() (map[common.Address]types.Transactions, map[common.Address]types.Transactions) {
	return b.eth.txPool.Content()
}

func (b *LesApiBackend) TxPoolContentFrom(addr common.Address) (types.Transactions, types.Transactions) {
	return b.eth.txPool.ContentFrom(addr)
}

func (b *LesApiBackend) SubscribeNewTxsEvent(ch chan<- core.NewTxsEvent) event.Subscription {
	return b.eth.txPool.SubscribeNewTxsEvent(ch)
}

func (b *LesApiBackend) SubscribeChainEvent(ch chan<- core.ChainEvent) event.Subscription {
	return b.eth.blockchain.SubscribeChainEvent(ch)
}

func (b *LesApiBackend) SubscribeChainHeadEvent(ch chan<- core.ChainHeadEvent) event.Subscription {
	return b.eth.blockchain.SubscribeChainHeadEvent(ch)
}

func (b *LesApiBackend) SubscribeChainUncleEvent(ch chan<- *types.Header) event.Subscription {
	return b.eth.blockchain.SubscribeChainUncleEvent(ch)
}

func (b *LesApiBackend) SubscribeLogsEvent(ch chan<- []*types.Log) event.Subscription {
	return b.eth.blockchain.SubscribeLogsEvent(ch)
}

func (b *LesApiBackend) SubscribePendingLogsEvent(ch chan<- []*types.Log) event.Subscription {
	return event.NewSubscription(func(quit <-chan struct{}) error {
		<-quit
		return nil
	})
}

func (b *LesApiBackend) SubscribePendingBlockEvent(ch chan<- *types.Header) event.Subscription {
	return event.NewSubscription(func(quit <-chan struct{}) error {
		<-quit
		return nil
	})
}

func (b *LesApiBackend) SubscribeReOrgEvent(ch chan<- core.ReOrgRollup) event.Subscription {
	return event.NewSubscription(func(quit <-chan struct{}) error {
		<-quit
		return nil
	})
}

func (b *LesApiBackend) SubscribeMissingExternalBlockEvent(ch chan<- core.MissingExternalBlock) event.Subscription {
	return event.NewSubscription(func(quit <-chan struct{}) error {
		<-quit
		return nil
	})
}

func (b *LesApiBackend) SubscribeRemovedLogsEvent(ch chan<- core.RemovedLogsEvent) event.Subscription {
	return b.eth.blockchain.SubscribeRemovedLogsEvent(ch)
}

func (b *LesApiBackend) SyncProgress() ethereum.SyncProgress {
	return b.eth.Downloader().Progress()
}

func (b *LesApiBackend) ProtocolVersion() int {
	return b.eth.LesVersion() + 10000
}

func (b *LesApiBackend) SuggestGasTipCap(ctx context.Context) (*big.Int, error) {
	return b.gpo.SuggestTipCap(ctx)
}

func (b *LesApiBackend) FeeHistory(ctx context.Context, blockCount int, lastBlock rpc.BlockNumber, rewardPercentiles []float64) (firstBlock *big.Int, reward [][]*big.Int, baseFee []*big.Int, gasUsedRatio []float64, err error) {
	return b.gpo.FeeHistory(ctx, blockCount, lastBlock, rewardPercentiles)
}

func (b *LesApiBackend) ChainDb() ethdb.Database {
	return b.eth.chainDb
}

func (b *LesApiBackend) EventMux() *event.TypeMux {
	return b.eth.EventMux()
}

func (b *LesApiBackend) AccountManager() *accounts.Manager {
	return b.eth.accountManager
}

func (b *LesApiBackend) ExtRPCEnabled() bool {
	return b.extRPCEnabled
}

func (b *LesApiBackend) UnprotectedAllowed() bool {
	return b.allowUnprotectedTxs
}

func (b *LesApiBackend) RPCGasCap() uint64 {
	return b.eth.config.RPCGasCap
}

func (b *LesApiBackend) RPCTxFeeCap() float64 {
	return b.eth.config.RPCTxFeeCap
}

func (b *LesApiBackend) BloomStatus() (uint64, uint64) {
	if b.eth.bloomIndexer == nil {
		return 0, 0
	}
	sections, _, _ := b.eth.bloomIndexer.Sections()
	return params.BloomBitsBlocksClient, sections
}

func (b *LesApiBackend) ServiceFilter(ctx context.Context, session *bloombits.MatcherSession) {
	for i := 0; i < bloomFilterThreads; i++ {
		go session.Multiplex(bloomRetrievalBatch, bloomRetrievalWait, b.eth.bloomRequests)
	}
}

func (b *LesApiBackend) Engine() consensus.Engine {
	return b.eth.engine
}

func (b *LesApiBackend) CurrentHeader() *types.Header {
	return b.eth.blockchain.CurrentHeader()
}

func (b *LesApiBackend) StateAtBlock(ctx context.Context, block *types.Block, reexec uint64, base *state.StateDB, checkLive bool, preferDisk bool) (*state.StateDB, error) {
	return b.eth.stateAtBlock(ctx, block, reexec)
}

func (b *LesApiBackend) StateAtTransaction(ctx context.Context, block *types.Block, txIndex int, reexec uint64) (core.Message, vm.BlockContext, *state.StateDB, error) {
	return b.eth.stateAtTransaction(ctx, block, txIndex, reexec)
}

func (b *LesApiBackend) CalculateBaseFee(header *types.Header) *big.Int {
	return b.CalculateBaseFee(header)
}<|MERGE_RESOLUTION|>--- conflicted
+++ resolved
@@ -120,13 +120,10 @@
 	return errors.New("light client does not support external block caching.")
 }
 
-<<<<<<< HEAD
-=======
 func (b *LesApiBackend) GetExternalBlockTraceSet(hash common.Hash, context int) (*types.ExternalBlock, error) {
 	return nil, errors.New("light client does not support external block caching.")
 }
 
->>>>>>> 5e7306b1
 func (b *LesApiBackend) ReOrgRollBack(header *types.Header, validHeaders []*types.Header, invalidHeaders []*types.Header) error {
 	return errors.New("light client does not support reorg.")
 }
