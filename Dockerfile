--- conflicted
+++ resolved
@@ -11,24 +11,12 @@
 
 WORKDIR /go-quai
 
-<<<<<<< HEAD
-RUN cat ./network.env.dist | sed "s/WS_API=eth,net,web3,quai/WS_API=eth,net,web3,quai,txpool/g" | sed "s/HTTP_API=eth,net,web3/HTTP_API=eth,net,web3,quai,txpool/g" > ./network.env 
 
-RUN go run build/ci.go install ./cmd/quai
-RUN make go-quai
-#RUN cd /go-quai && make run-full-node
-
-
-
-=======
 RUN go run build/ci.go install ./cmd/quai
 RUN cat ./network.env.dist | sed "s/WS_API=eth,net,web3,quai/WS_API=eth,net,web3,quai,txpool,debug/g" | sed "s/HTTP_API=eth,net,web3/HTTP_API=eth,net,web3,quai,txpool,debug/g" | sed "s/CORS=false/CORS=true/g" > ./network.env
 RUN make go-quai
 #RUN cd /go-quai && make run-full-node
 
-
-
->>>>>>> 0662df14
 EXPOSE 8546 8547 30303 30303/udp
 EXPOSE 8578 8579 30304 30304/udp
 EXPOSE 8580 8581 30305 30305/udp
