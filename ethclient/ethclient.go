// Copyright 2016 The go-ethereum Authors
// This file is part of the go-ethereum library.
//
// The go-ethereum library is free software: you can redistribute it and/or modify
// it under the terms of the GNU Lesser General Public License as published by
// the Free Software Foundation, either version 3 of the License, or
// (at your option) any later version.
//
// The go-ethereum library is distributed in the hope that it will be useful,
// but WITHOUT ANY WARRANTY; without even the implied warranty of
// MERCHANTABILITY or FITNESS FOR A PARTICULAR PURPOSE. See the
// GNU Lesser General Public License for more details.
//
// You should have received a copy of the GNU Lesser General Public License
// along with the go-ethereum library. If not, see <http://www.gnu.org/licenses/>.

// Package ethclient provides a client for the Ethereum RPC API.
package ethclient

import (
	"context"
	"encoding/json"
	"errors"
	"fmt"
	"math/big"

	ethereum "github.com/spruce-solutions/go-quai"
	"github.com/spruce-solutions/go-quai/common"
	"github.com/spruce-solutions/go-quai/common/hexutil"
	"github.com/spruce-solutions/go-quai/core"
	"github.com/spruce-solutions/go-quai/core/types"
	"github.com/spruce-solutions/go-quai/internal/ethapi"
	"github.com/spruce-solutions/go-quai/rpc"
)

// Client defines typed wrappers for the Ethereum RPC API.
type Client struct {
	c *rpc.Client
}

// Dial connects a client to the given URL.
func Dial(rawurl string) (*Client, error) {
	return DialContext(context.Background(), rawurl)
}

func DialContext(ctx context.Context, rawurl string) (*Client, error) {
	c, err := rpc.DialContext(ctx, rawurl)
	if err != nil {
		return nil, err
	}
	return NewClient(c), nil
}

// NewClient creates a client that uses the given RPC client.
func NewClient(c *rpc.Client) *Client {
	return &Client{c}
}

func (ec *Client) Close() {
	ec.c.Close()
}

// Blockchain Access

// ChainId retrieves the current chain ID for transaction replay protection.
func (ec *Client) ChainID(ctx context.Context) (*big.Int, error) {
	var result hexutil.Big
	err := ec.c.CallContext(ctx, &result, "quai_chainId")
	if err != nil {
		return nil, err
	}
	return (*big.Int)(&result), err
}

// BlockByHash returns the given full block.
//
// Note that loading full blocks requires two requests. Use HeaderByHash
// if you don't need all transactions or uncle headers.
func (ec *Client) BlockByHash(ctx context.Context, hash common.Hash) (*types.Block, error) {
	return ec.getBlock(ctx, "quai_getBlockByHash", hash, true)
}

// BlockByNumber returns a block from the current canonical chain. If number is nil, the
// latest known block is returned.
//
// Note that loading full blocks requires two requests. Use HeaderByNumber
// if you don't need all transactions or uncle headers.
func (ec *Client) BlockByNumber(ctx context.Context, number *big.Int) (*types.Block, error) {
	return ec.getBlock(ctx, "quai_getBlockByNumber", toBlockNumArg(number), true)
}

// Pending block returns a pending block if one exists
func (ec *Client) GetPendingBlock(ctx context.Context) (*types.ReceiptBlock, error) {
	return ec.getBlockWithReceipts(ctx, "quai_pendingBlock")
}

// Pending block returns a pending block if one exists
func (ec *Client) ReceiptBlockByHash(ctx context.Context) (*types.ReceiptBlock, error) {
	return ec.getBlockWithReceipts(ctx, "quai_getBlockWithReceiptsByHash")
}

// BlockNumber returns the most recent block number
func (ec *Client) BlockNumber(ctx context.Context) (uint64, error) {
	var result hexutil.Uint64
	err := ec.c.CallContext(ctx, &result, "quai_blockNumber")
	return uint64(result), err
}

type rpcBlock struct {
	Hash         common.Hash      `json:"hash"`
	Transactions []rpcTransaction `json:"transactions"`
	UncleHashes  []common.Hash    `json:"uncles"`
}

type rpcReceiptBlock struct {
	Hash         common.Hash      `json:"hash"`
	Transactions []rpcTransaction `json:"transactions"`
	UncleHashes  []common.Hash    `json:"uncles"`
	Receipts     []*types.Receipt `json:"receipts"`
}

func (ec *Client) getBlockWithReceipts(ctx context.Context, method string, args ...interface{}) (*types.ReceiptBlock, error) {
	var raw json.RawMessage
	err := ec.c.CallContext(ctx, &raw, method, args...)
	if err != nil {
		return nil, err
	} else if len(raw) == 0 {
		return nil, ethereum.NotFound
	}
	// Decode header and transactions.
	var head *types.Header
	var body rpcReceiptBlock
	if err := json.Unmarshal(raw, &head); err != nil {
		return nil, err
	}
	if err := json.Unmarshal(raw, &body); err != nil {
		return nil, err
	}
	// Quick-verify transaction and uncle lists. This mostly helps with debugging the server.
	if types.IsEqualHashSlice(head.UncleHash, types.EmptyUncleHash) && len(body.UncleHashes) > 0 {
		return nil, fmt.Errorf("server returned non-empty uncle list but block header indicates no uncles")
	}
	if !types.IsEqualHashSlice(head.UncleHash, types.EmptyUncleHash) && len(body.UncleHashes) == 0 {
		return nil, fmt.Errorf("server returned empty uncle list but block header indicates uncles")
	}
	if types.IsEqualHashSlice(head.TxHash, types.EmptyRootHash) && len(body.Transactions) > 0 {
		return nil, fmt.Errorf("server returned non-empty transaction list but block header indicates no transactions")
	}
	if !types.IsEqualHashSlice(head.TxHash, types.EmptyRootHash) && len(body.Transactions) == 0 {
		return nil, fmt.Errorf("server returned empty transaction list but block header indicates transactions")
	}
	// Load uncles because they are not included in the block response.
	var uncles []*types.Header
	if len(body.UncleHashes) > 0 {
		uncles = make([]*types.Header, len(body.UncleHashes))
		reqs := make([]rpc.BatchElem, len(body.UncleHashes))
		for i := range reqs {
			reqs[i] = rpc.BatchElem{
				Method: "quai_getUncleByBlockHashAndIndex",
				Args:   []interface{}{body.Hash, hexutil.EncodeUint64(uint64(i))},
				Result: &uncles[i],
			}
		}
		if err := ec.c.BatchCallContext(ctx, reqs); err != nil {
			return nil, err
		}
		for i := range reqs {
			if reqs[i].Error != nil {
				return nil, reqs[i].Error
			}
			if uncles[i] == nil {
				return nil, fmt.Errorf("getBlockWithReceipts: got null header for uncle %d with hash %x", i, body.UncleHashes[i])
			}
		}
	}
	// Fill the sender cache of transactions in the block.
	txs := make([]*types.Transaction, len(body.Transactions))
	for i, tx := range body.Transactions {
		if tx.From != nil {
			setSenderFromServer(tx.tx, *tx.From, body.Hash)
		}
		txs[i] = tx.tx
	}
	receipts := make([]*types.Receipt, len(body.Receipts))
	for i, receipt := range body.Receipts {
		receipts[i] = receipt
	}
	return types.NewReceiptBlockWithHeader(head).WithBody(txs, uncles, receipts), nil
}

func (ec *Client) getBlock(ctx context.Context, method string, args ...interface{}) (*types.Block, error) {
	var raw json.RawMessage
	err := ec.c.CallContext(ctx, &raw, method, args...)
	if err != nil {
		return nil, err
	} else if len(raw) == 0 {
		return nil, ethereum.NotFound
	}
	// Decode header and transactions.
	var head *types.Header
	var body rpcBlock
	if err := json.Unmarshal(raw, &head); err != nil {
		return nil, err
	}
	if err := json.Unmarshal(raw, &body); err != nil {
		return nil, err
	}
	// Quick-verify transaction and uncle lists. This mostly helps with debugging the server.
	if types.IsEqualHashSlice(head.UncleHash, types.EmptyUncleHash) && len(body.UncleHashes) > 0 {
		return nil, fmt.Errorf("server returned non-empty uncle list but block header indicates no uncles")
	}
	if !types.IsEqualHashSlice(head.UncleHash, types.EmptyUncleHash) && len(body.UncleHashes) == 0 {
		return nil, fmt.Errorf("server returned empty uncle list but block header indicates uncles")
	}
	if types.IsEqualHashSlice(head.TxHash, types.EmptyRootHash) && len(body.Transactions) > 0 {
		return nil, fmt.Errorf("server returned non-empty transaction list but block header indicates no transactions")
	}
	if !types.IsEqualHashSlice(head.TxHash, types.EmptyRootHash) && len(body.Transactions) == 0 {
		return nil, fmt.Errorf("server returned empty transaction list but block header indicates transactions")
	}
	// Load uncles because they are not included in the block response.
	var uncles []*types.Header
	if len(body.UncleHashes) > 0 {
		uncles = make([]*types.Header, len(body.UncleHashes))
		reqs := make([]rpc.BatchElem, len(body.UncleHashes))
		for i := range reqs {
			reqs[i] = rpc.BatchElem{
				Method: "quai_getUncleByBlockHashAndIndex",
				Args:   []interface{}{body.Hash, hexutil.EncodeUint64(uint64(i))},
				Result: &uncles[i],
			}
		}
		if err := ec.c.BatchCallContext(ctx, reqs); err != nil {
			return nil, err
		}
		for i := range reqs {
			if reqs[i].Error != nil {
				return nil, reqs[i].Error
			}
			if uncles[i] == nil {
				return nil, fmt.Errorf("getBlock: got null header for block %d hash %x", body.Hash[:], body.UncleHashes[i])
			}
		}
	}
	// Fill the sender cache of transactions in the block.
	txs := make([]*types.Transaction, len(body.Transactions))
	for i, tx := range body.Transactions {
		if tx.From != nil {
			setSenderFromServer(tx.tx, *tx.From, body.Hash)
		}
		txs[i] = tx.tx
	}
	return types.NewBlockWithHeader(head).WithBody(txs, uncles), nil
}

// HeaderByHash returns the block header with the given hash.
func (ec *Client) HeaderByHash(ctx context.Context, hash common.Hash) (*types.Header, error) {
	var head *types.Header
	err := ec.c.CallContext(ctx, &head, "quai_getBlockByHash", hash, false)
	if err == nil && head == nil {
		err = ethereum.NotFound
	}
	return head, err
}

// HeaderByNumber returns a block header from the current canonical chain. If number is
// nil, the latest known header is returned.
func (ec *Client) HeaderByNumber(ctx context.Context, number *big.Int) (*types.Header, error) {
	var head *types.Header
	err := ec.c.CallContext(ctx, &head, "quai_getBlockByNumber", toBlockNumArg(number), false)
	if err == nil && head == nil {
		err = ethereum.NotFound
	}
	return head, err
}

type rpcTransaction struct {
	tx *types.Transaction
	txExtraInfo
}

type txExtraInfo struct {
	BlockNumber *string         `json:"blockNumber,omitempty"`
	BlockHash   *common.Hash    `json:"blockHash,omitempty"`
	From        *common.Address `json:"from,omitempty"`
}

func (tx *rpcTransaction) UnmarshalJSON(msg []byte) error {
	if err := json.Unmarshal(msg, &tx.tx); err != nil {
		return err
	}
	return json.Unmarshal(msg, &tx.txExtraInfo)
}

// TransactionByHash returns the transaction with the given hash.
func (ec *Client) TransactionByHash(ctx context.Context, hash common.Hash) (tx *types.Transaction, isPending bool, err error) {
	var json *rpcTransaction
	err = ec.c.CallContext(ctx, &json, "quai_getTransactionByHash", hash)
	if err != nil {
		return nil, false, err
	} else if json == nil {
		return nil, false, ethereum.NotFound
	} else if _, r, _ := json.tx.RawSignatureValues(); r == nil {
		return nil, false, fmt.Errorf("server returned transaction without signature")
	}
	if json.From != nil && json.BlockHash != nil {
		setSenderFromServer(json.tx, *json.From, *json.BlockHash)
	}
	return json.tx, json.BlockNumber == nil, nil
}

// TransactionSender returns the sender address of the given transaction. The transaction
// must be known to the remote node and included in the blockchain at the given block and
// index. The sender is the one derived by the protocol at the time of inclusion.
//
// There is a fast-path for transactions retrieved by TransactionByHash and
// TransactionInBlock. Getting their sender address can be done without an RPC interaction.
func (ec *Client) TransactionSender(ctx context.Context, tx *types.Transaction, block common.Hash, index uint) (common.Address, error) {
	// Try to load the address from the cache.
	sender, err := types.Sender(&senderFromServer{blockhash: block}, tx)
	if err == nil {
		return sender, nil
	}
	var meta struct {
		Hash common.Hash
		From common.Address
	}
	if err = ec.c.CallContext(ctx, &meta, "quai_getTransactionByBlockHashAndIndex", block, hexutil.Uint64(index)); err != nil {
		return common.Address{}, err
	}
	if meta.Hash == (common.Hash{}) || meta.Hash != tx.Hash() {
		return common.Address{}, errors.New("wrong inclusion block/index")
	}
	return meta.From, nil
}

// TransactionCount returns the total number of transactions in the given block.
func (ec *Client) TransactionCount(ctx context.Context, blockHash common.Hash) (uint, error) {
	var num hexutil.Uint
	err := ec.c.CallContext(ctx, &num, "quai_getBlockTransactionCountByHash", blockHash)
	return uint(num), err
}

// TransactionInBlock returns a single transaction at index in the given block.
func (ec *Client) TransactionInBlock(ctx context.Context, blockHash common.Hash, index uint) (*types.Transaction, error) {
	var json *rpcTransaction
	err := ec.c.CallContext(ctx, &json, "quai_getTransactionByBlockHashAndIndex", blockHash, hexutil.Uint64(index))
	if err != nil {
		return nil, err
	}
	if json == nil {
		return nil, ethereum.NotFound
	} else if _, r, _ := json.tx.RawSignatureValues(); r == nil {
		return nil, fmt.Errorf("server returned transaction without signature")
	}
	if json.From != nil && json.BlockHash != nil {
		setSenderFromServer(json.tx, *json.From, *json.BlockHash)
	}
	return json.tx, err
}

// TransactionReceipt returns the receipt of a transaction by transaction hash.
// Note that the receipt is not available for pending transactions.
func (ec *Client) TransactionReceipt(ctx context.Context, txHash common.Hash) (*types.Receipt, error) {
	var r *types.Receipt
	err := ec.c.CallContext(ctx, &r, "quai_getTransactionReceipt", txHash)
	if err == nil {
		if r == nil {
			return nil, ethereum.NotFound
		}
	}
	return r, err
}

// GetBlockReceipts returns the receipts of a block by block hash.
func (ec *Client) GetBlockReceipts(ctx context.Context, blockHash common.Hash) (*types.ReceiptBlock, error) {
	var r *types.ReceiptBlock
	err := ec.c.CallContext(ctx, &r, "quai_getBlockWithReceiptsByHash", blockHash)
	if err == nil {
		if r == nil {
			return nil, ethereum.NotFound
		}
	}
	return r, err
}

type rpcProgress struct {
	StartingBlock hexutil.Uint64
	CurrentBlock  hexutil.Uint64
	HighestBlock  hexutil.Uint64
	PulledStates  hexutil.Uint64
	KnownStates   hexutil.Uint64
}

// SyncProgress retrieves the current progress of the sync algorithm. If there's
// no sync currently running, it returns nil.
func (ec *Client) SyncProgress(ctx context.Context) (*ethereum.SyncProgress, error) {
	var raw json.RawMessage
	if err := ec.c.CallContext(ctx, &raw, "quai_syncing"); err != nil {
		return nil, err
	}
	// Handle the possible response types
	var syncing bool
	if err := json.Unmarshal(raw, &syncing); err == nil {
		return nil, nil // Not syncing (always false)
	}
	var progress *rpcProgress
	if err := json.Unmarshal(raw, &progress); err != nil {
		return nil, err
	}
	return &ethereum.SyncProgress{
		StartingBlock: uint64(progress.StartingBlock),
		CurrentBlock:  uint64(progress.CurrentBlock),
		HighestBlock:  uint64(progress.HighestBlock),
		PulledStates:  uint64(progress.PulledStates),
		KnownStates:   uint64(progress.KnownStates),
	}, nil
}

// SubscribeNewHead subscribes to notifications about the current blockchain head
// on the given channel.
func (ec *Client) SubscribeNewHead(ctx context.Context, ch chan<- *types.Header) (ethereum.Subscription, error) {
	return ec.c.EthSubscribe(ctx, ch, "newHeads")
}

// SubscribePendingBlock subscribes to notifications about the current pending block on the node.
func (ec *Client) SubscribePendingBlock(ctx context.Context, ch chan<- *types.Header) (ethereum.Subscription, error) {
	return ec.c.EthSubscribe(ctx, ch, "pendingBlock")
}

// SubscribeReOrg subscribes to notifications about the reorg event.
func (ec *Client) SubscribeReOrg(ctx context.Context, ch chan<- core.ReOrgRollup) (ethereum.Subscription, error) {
	return ec.c.EthSubscribe(ctx, ch, "reOrg")
}

// SubscribeReOrg subscribes to notifications about the reorg event.
<<<<<<< HEAD
func (ec *Client) SubscribeMissingExternalBlock(ctx context.Context, ch chan<- *types.Header) (ethereum.Subscription, error) {
	return ec.c.EthSubscribe(ctx, ch, "missingExternalBlock")
=======
func (ec *Client) SubscribeChainUncleEvent(ctx context.Context, ch chan<- *types.Header) (ethereum.Subscription, error) {
	return ec.c.EthSubscribe(ctx, ch, "uncleEvent")
>>>>>>> 1e3c83ac
}

// State Access

// NetworkID returns the network ID (also known as the chain ID) for this chain.
func (ec *Client) NetworkID(ctx context.Context) (*big.Int, error) {
	version := new(big.Int)
	var ver string
	if err := ec.c.CallContext(ctx, &ver, "net_version"); err != nil {
		return nil, err
	}
	if _, ok := version.SetString(ver, 10); !ok {
		return nil, fmt.Errorf("invalid net_version result %q", ver)
	}
	return version, nil
}

// BalanceAt returns the wei balance of the given account.
// The block number can be nil, in which case the balance is taken from the latest known block.
func (ec *Client) BalanceAt(ctx context.Context, account common.Address, blockNumber *big.Int) (*big.Int, error) {
	var result hexutil.Big
	err := ec.c.CallContext(ctx, &result, "quai_getBalance", account, toBlockNumArg(blockNumber))
	return (*big.Int)(&result), err
}

// StorageAt returns the value of key in the contract storage of the given account.
// The block number can be nil, in which case the value is taken from the latest known block.
func (ec *Client) StorageAt(ctx context.Context, account common.Address, key common.Hash, blockNumber *big.Int) ([]byte, error) {
	var result hexutil.Bytes
	err := ec.c.CallContext(ctx, &result, "quai_getStorageAt", account, key, toBlockNumArg(blockNumber))
	return result, err
}

// CodeAt returns the contract code of the given account.
// The block number can be nil, in which case the code is taken from the latest known block.
func (ec *Client) CodeAt(ctx context.Context, account common.Address, blockNumber *big.Int) ([]byte, error) {
	var result hexutil.Bytes
	err := ec.c.CallContext(ctx, &result, "quai_getCode", account, toBlockNumArg(blockNumber))
	return result, err
}

// NonceAt returns the account nonce of the given account.
// The block number can be nil, in which case the nonce is taken from the latest known block.
func (ec *Client) NonceAt(ctx context.Context, account common.Address, blockNumber *big.Int) (uint64, error) {
	var result hexutil.Uint64
	err := ec.c.CallContext(ctx, &result, "quai_getTransactionCount", account, toBlockNumArg(blockNumber))
	return uint64(result), err
}

// Filters

// FilterLogs executes a filter query.
func (ec *Client) FilterLogs(ctx context.Context, q ethereum.FilterQuery) ([]types.Log, error) {
	var result []types.Log
	arg, err := toFilterArg(q)
	if err != nil {
		return nil, err
	}
	err = ec.c.CallContext(ctx, &result, "quai_getLogs", arg)
	return result, err
}

// SubscribeFilterLogs subscribes to the results of a streaming filter query.
func (ec *Client) SubscribeFilterLogs(ctx context.Context, q ethereum.FilterQuery, ch chan<- types.Log) (ethereum.Subscription, error) {
	arg, err := toFilterArg(q)
	if err != nil {
		return nil, err
	}
	return ec.c.EthSubscribe(ctx, ch, "logs", arg)
}

func toFilterArg(q ethereum.FilterQuery) (interface{}, error) {
	arg := map[string]interface{}{
		"address": q.Addresses,
		"topics":  q.Topics,
	}
	if q.BlockHash != nil {
		arg["blockHash"] = *q.BlockHash
		if q.FromBlock != nil || q.ToBlock != nil {
			return nil, fmt.Errorf("cannot specify both BlockHash and FromBlock/ToBlock")
		}
	} else {
		if q.FromBlock == nil {
			arg["fromBlock"] = "0x0"
		} else {
			arg["fromBlock"] = toBlockNumArg(q.FromBlock)
		}
		arg["toBlock"] = toBlockNumArg(q.ToBlock)
	}
	return arg, nil
}

// Pending State

// PendingBalanceAt returns the wei balance of the given account in the pending state.
func (ec *Client) PendingBalanceAt(ctx context.Context, account common.Address) (*big.Int, error) {
	var result hexutil.Big
	err := ec.c.CallContext(ctx, &result, "quai_getBalance", account, "pending")
	return (*big.Int)(&result), err
}

// PendingStorageAt returns the value of key in the contract storage of the given account in the pending state.
func (ec *Client) PendingStorageAt(ctx context.Context, account common.Address, key common.Hash) ([]byte, error) {
	var result hexutil.Bytes
	err := ec.c.CallContext(ctx, &result, "quai_getStorageAt", account, key, "pending")
	return result, err
}

// PendingCodeAt returns the contract code of the given account in the pending state.
func (ec *Client) PendingCodeAt(ctx context.Context, account common.Address) ([]byte, error) {
	var result hexutil.Bytes
	err := ec.c.CallContext(ctx, &result, "quai_getCode", account, "pending")
	return result, err
}

// PendingNonceAt returns the account nonce of the given account in the pending state.
// This is the nonce that should be used for the next transaction.
func (ec *Client) PendingNonceAt(ctx context.Context, account common.Address) (uint64, error) {
	var result hexutil.Uint64
	err := ec.c.CallContext(ctx, &result, "quai_getTransactionCount", account, "pending")
	return uint64(result), err
}

// PendingTransactionCount returns the total number of transactions in the pending state.
func (ec *Client) PendingTransactionCount(ctx context.Context) (uint, error) {
	var num hexutil.Uint
	err := ec.c.CallContext(ctx, &num, "quai_getBlockTransactionCountByNumber", "pending")
	return uint(num), err
}

// Contract Calling

// CallContract executes a message call transaction, which is directly executed in the VM
// of the node, but never mined into the blockchain.
//
// blockNumber selects the block height at which the call runs. It can be nil, in which
// case the code is taken from the latest known block. Note that state from very old
// blocks might not be available.
func (ec *Client) CallContract(ctx context.Context, msg ethereum.CallMsg, blockNumber *big.Int) ([]byte, error) {
	var hex hexutil.Bytes
	err := ec.c.CallContext(ctx, &hex, "quai_call", toCallArg(msg), toBlockNumArg(blockNumber))
	if err != nil {
		return nil, err
	}
	return hex, nil
}

// PendingCallContract executes a message call transaction using the EVM.
// The state seen by the contract call is the pending state.
func (ec *Client) PendingCallContract(ctx context.Context, msg ethereum.CallMsg) ([]byte, error) {
	var hex hexutil.Bytes
	err := ec.c.CallContext(ctx, &hex, "quai_call", toCallArg(msg), "pending")
	if err != nil {
		return nil, err
	}
	return hex, nil
}

// SuggestGasPrice retrieves the currently suggested gas price to allow a timely
// execution of a transaction.
func (ec *Client) SuggestGasPrice(ctx context.Context) (*big.Int, error) {
	var hex hexutil.Big
	if err := ec.c.CallContext(ctx, &hex, "quai_gasPrice"); err != nil {
		return nil, err
	}
	return (*big.Int)(&hex), nil
}

// SuggestGasTipCap retrieves the currently suggested gas tip cap after 1559 to
// allow a timely execution of a transaction.
func (ec *Client) SuggestGasTipCap(ctx context.Context) (*big.Int, error) {
	var hex hexutil.Big
	if err := ec.c.CallContext(ctx, &hex, "quai_maxPriorityFeePerGas"); err != nil {
		return nil, err
	}
	return (*big.Int)(&hex), nil
}

// EstimateGas tries to estimate the gas needed to execute a specific transaction based on
// the current pending state of the backend blockchain. There is no guarantee that this is
// the true gas limit requirement as other transactions may be added or removed by miners,
// but it should provide a basis for setting a reasonable default.
func (ec *Client) EstimateGas(ctx context.Context, msg ethereum.CallMsg) (uint64, error) {
	var hex hexutil.Uint64
	err := ec.c.CallContext(ctx, &hex, "quai_estimateGas", toCallArg(msg))
	if err != nil {
		return 0, err
	}
	return uint64(hex), nil
}

// SendTransaction injects a signed transaction into the pending pool for execution.
//
// If the transaction was a contract creation use the TransactionReceipt method to get the
// contract address after the transaction has been mined.
func (ec *Client) SendTransaction(ctx context.Context, tx *types.Transaction) error {
	data, err := tx.MarshalBinary()
	if err != nil {
		return err
	}
	return ec.c.CallContext(ctx, nil, "quai_sendRawTransaction", hexutil.Encode(data))
}

// SendMinedBlock sends a mined block back to the node
func (ec *Client) SendMinedBlock(ctx context.Context, block *types.Block, inclTx bool, fullTx bool) error {
	data, err := ethapi.RPCMarshalBlock(block, inclTx, fullTx)
	if err != nil {
		return err
	}
	return ec.c.CallContext(ctx, nil, "quai_sendMinedBlock", data)
}

// SendExternalBlock sends an external block back to the node to add to it's external block list
func (ec *Client) SendExternalBlock(ctx context.Context, block *types.Block, receipts []*types.Receipt, context *big.Int) error {
	data, err := ethapi.RPCMarshalExternalBlock(block, receipts, context)
	if err != nil {
		return err
	}
	return ec.c.CallContext(ctx, nil, "quai_sendExternalBlock", data)
}

// SendReorgData sends thre reorg data to the node to rollup and update the chain
func (ec *Client) SendReOrgData(ctx context.Context, header *types.Header) error {
	data, err := ethapi.RPCMarshalReOrgData(header)
	if err != nil {
		return err
	}
	return ec.c.CallContext(ctx, nil, "quai_sendReOrgData", data)
}

func toBlockNumArg(number *big.Int) string {
	if number == nil {
		return "latest"
	}
	pending := big.NewInt(-1)
	if number.Cmp(pending) == 0 {
		return "pending"
	}
	return hexutil.EncodeBig(number)
}

func toCallArg(msg ethereum.CallMsg) interface{} {
	arg := map[string]interface{}{
		"from": msg.From,
		"to":   msg.To,
	}
	if len(msg.Data) > 0 {
		arg["data"] = hexutil.Bytes(msg.Data)
	}
	if msg.Value != nil {
		arg["value"] = (*hexutil.Big)(msg.Value)
	}
	if msg.Gas != 0 {
		arg["gas"] = hexutil.Uint64(msg.Gas)
	}
	if msg.GasPrice != nil {
		arg["gasPrice"] = (*hexutil.Big)(msg.GasPrice)
	}
	return arg
}<|MERGE_RESOLUTION|>--- conflicted
+++ resolved
@@ -433,14 +433,13 @@
 	return ec.c.EthSubscribe(ctx, ch, "reOrg")
 }
 
-// SubscribeReOrg subscribes to notifications about the reorg event.
-<<<<<<< HEAD
+// SubscribeMissingExternalBlock subscribes to notifications about the missingExternalBlock event.
 func (ec *Client) SubscribeMissingExternalBlock(ctx context.Context, ch chan<- *types.Header) (ethereum.Subscription, error) {
 	return ec.c.EthSubscribe(ctx, ch, "missingExternalBlock")
-=======
+}
+
 func (ec *Client) SubscribeChainUncleEvent(ctx context.Context, ch chan<- *types.Header) (ethereum.Subscription, error) {
 	return ec.c.EthSubscribe(ctx, ch, "uncleEvent")
->>>>>>> 1e3c83ac
 }
 
 // State Access
