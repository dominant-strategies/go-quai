// Copyright 2018 The go-ethereum Authors
// This file is part of the go-ethereum library.
//
// The go-ethereum library is free software: you can redistribute it and/or modify
// it under the terms of the GNU Lesser General Public License as published by
// the Free Software Foundation, either version 3 of the License, or
// (at your option) any later version.
//
// The go-ethereum library is distributed in the hope that it will be useful,
// but WITHOUT ANY WARRANTY; without even the implied warranty of
// MERCHANTABILITY or FITNESS FOR A PARTICULAR PURPOSE. See the
// GNU Lesser General Public License for more details.
//
// You should have received a copy of the GNU Lesser General Public License
// along with the go-ethereum library. If not, see <http://www.gnu.org/licenses/>.

package blake3

import (
	"bytes"
	"errors"
	"fmt"
	"math/big"
	"runtime"
	"time"

	mapset "github.com/deckarep/golang-set"
	"github.com/spruce-solutions/go-quai/common"
	"github.com/spruce-solutions/go-quai/common/math"
	"github.com/spruce-solutions/go-quai/consensus"
	"github.com/spruce-solutions/go-quai/consensus/misc"
	"github.com/spruce-solutions/go-quai/core/state"
	"github.com/spruce-solutions/go-quai/core/types"
	"github.com/spruce-solutions/go-quai/log"
	"github.com/spruce-solutions/go-quai/params"
	"github.com/spruce-solutions/go-quai/rlp"
	"github.com/spruce-solutions/go-quai/trie"
	blake3hash "lukechampine.com/blake3"
)

// Blake3 proof-of-work protocol constants.
var (
	BlockReward = big.NewInt(5e+18) // Block reward in wei for successfully mining a block

	allowedFutureBlockTimeSeconds = int64(15) // Max seconds from current time allowed for blocks, before they're considered future blocks
	maxUncles                     = 2         // Maximum number of uncles allowed in a single block
	fakeDifficulties              = []*big.Int{new(big.Int).Mul(params.MinimumDifficulty[params.PRIME], big.NewInt(4)), new(big.Int).Mul(params.MinimumDifficulty[params.REGION], big.NewInt(2)), params.MinimumDifficulty[params.ZONE]}
)

// Some weird constants to avoid constant memory allocs for them.
var (
	expDiffPeriod = big.NewInt(100000)
	big1          = big.NewInt(1)
	big2          = big.NewInt(2)
	big8          = big.NewInt(8)
	big9          = big.NewInt(9)
	big10         = big.NewInt(10)
	big32         = big.NewInt(32)
	bigMinus99    = big.NewInt(-99)
	big2e256      = new(big.Int).Exp(big.NewInt(2), big.NewInt(256), big.NewInt(0)) // 2^256
)

// Various error messages to mark blocks invalid. These should be private to
// prevent engine specific errors from being referenced in the remainder of the
// codebase, inherently breaking if the engine is swapped out. Please put common
// error types into the consensus package.
var (
	errOlderBlockTime    = errors.New("timestamp older than parent")
	errTooManyUncles     = errors.New("too many uncles")
	errDuplicateUncle    = errors.New("duplicate uncle")
	errUncleIsAncestor   = errors.New("uncle is ancestor")
	errDanglingUncle     = errors.New("uncle's parent is not ancestor")
	errInvalidDifficulty = errors.New("non-positive difficulty")
	errInvalidMixDigest  = errors.New("invalid mix digest")
	errInvalidPoW        = errors.New("invalid proof-of-work")
	errExtBlockNotFound  = errors.New("external block not found")
)

// Exported for fuzzing
var FrontierDifficultyCalulator = calcDifficultyFrontier

// Author implements consensus.Engine, returning the header's coinbase as the
// proof-of-work verified author of the block.
func (blake3 *Blake3) Author(header *types.Header) (common.Address, error) {
	return header.Coinbase[types.QuaiNetworkContext], nil
}

// VerifyHeader checks whether a header conforms to the consensus rules of the Blake3 engine.
func (blake3 *Blake3) VerifyHeader(chain consensus.ChainHeaderReader, header *types.Header, seal bool) error {
	// Short circuit if the header is known, or its parent not
	number := header.Number[types.QuaiNetworkContext].Uint64()
	if chain.GetHeader(header.Hash(), number) != nil {
		return nil
	}
	parent := chain.GetHeader(header.ParentHash[types.QuaiNetworkContext], number-1)
	if parent == nil {
		return consensus.ErrUnknownAncestor
	}
	// Sanity checks passed, do a proper verification
	return blake3.verifyHeader(chain, header, parent, false, seal, time.Now().Unix())
}

// VerifyHeaders is similar to VerifyHeader, but verifies a batch of headers
// concurrently. The method returns a quit channel to abort the operations and
// a results channel to retrieve the async verifications.
func (blake3 *Blake3) VerifyHeaders(chain consensus.ChainHeaderReader, headers []*types.Header, seals []bool) (chan<- struct{}, <-chan error) {
	// If we're running a full engine faking, accept any input as valid
	if len(headers) == 0 {
		abort, results := make(chan struct{}), make(chan error, len(headers))
		for i := 0; i < len(headers); i++ {
			results <- nil
		}
		return abort, results
	}

	// Spawn as many workers as allowed threads
	workers := runtime.GOMAXPROCS(0)
	if len(headers) < workers {
		workers = len(headers)
	}

	// Create a task channel and spawn the verifiers
	var (
		inputs  = make(chan int)
		done    = make(chan int, workers)
		errors  = make([]error, len(headers))
		abort   = make(chan struct{})
		unixNow = time.Now().Unix()
	)
	for i := 0; i < workers; i++ {
		go func() {
			for index := range inputs {
				errors[index] = blake3.verifyHeaderWorker(chain, headers, seals, index, unixNow)
				done <- index
			}
		}()
	}

	errorsOut := make(chan error, len(headers))
	go func() {
		defer close(inputs)
		var (
			in, out = 0, 0
			checked = make([]bool, len(headers))
			inputs  = inputs
		)
		for {
			select {
			case inputs <- in:
				if in++; in == len(headers) {
					// Reached end of headers. Stop sending to workers.
					inputs = nil
				}
			case index := <-done:
				for checked[index] = true; checked[out]; out++ {
					errorsOut <- errors[out]
					if out == len(headers)-1 {
						return
					}
				}
			case <-abort:
				return
			}
		}
	}()
	return abort, errorsOut
}

func (blake3 *Blake3) verifyHeaderWorker(chain consensus.ChainHeaderReader, headers []*types.Header, seals []bool, index int, unixNow int64) error {
	var parent *types.Header
	if index == 0 {
		parent = chain.GetHeader(headers[0].ParentHash[types.QuaiNetworkContext], headers[0].Number[types.QuaiNetworkContext].Uint64()-1)
	} else if headers[index-1].Hash() == headers[index].ParentHash[types.QuaiNetworkContext] {
		parent = headers[index-1]
	}
	if parent == nil {
		return consensus.ErrUnknownAncestor
	}
	return blake3.verifyHeader(chain, headers[index], parent, false, seals[index], unixNow)
}

// VerifyUncles verifies that the given block's uncles conform to the consensus rules
func (blake3 *Blake3) VerifyUncles(chain consensus.ChainReader, block *types.Block) error {
	// Verify that there are at most 2 uncles included in this block
	if len(block.Uncles()) > maxUncles {
		return errTooManyUncles
	}
	if len(block.Uncles()) == 0 {
		return nil
	}
	// Gather the set of past uncles and ancestors
	uncles, ancestors := mapset.NewSet(), make(map[common.Hash]*types.Header)

	number, parent := block.NumberU64()-1, block.ParentHash()
	for i := 0; i < 7; i++ {
		ancestorHeader := chain.GetHeader(parent, number)
		if ancestorHeader == nil {
			break
		}
		ancestors[parent] = ancestorHeader
		// If the ancestor doesn't have any uncles, we don't have to iterate them
		if !types.IsEqualHashSlice(ancestorHeader.UncleHash, types.EmptyUncleHash) {
			// Need to add those uncles to the banned list too
			ancestor := chain.GetBlock(parent, number)
			if ancestor == nil {
				break
			}
			for _, uncle := range ancestor.Uncles() {
				uncles.Add(uncle.Hash())
			}
		}
		parent, number = ancestorHeader.ParentHash[types.QuaiNetworkContext], number-1
	}
	ancestors[block.Hash()] = block.Header()
	uncles.Add(block.Hash())

	// Verify each of the uncles that it's recent, but not an ancestor
	for _, uncle := range block.Uncles() {
		// Make sure every uncle is rewarded only once
		hash := uncle.Hash()
		if uncles.Contains(hash) {
			return errDuplicateUncle
		}
		uncles.Add(hash)

		// Make sure the uncle has a valid ancestry
		if ancestors[hash] != nil {
			return errUncleIsAncestor
		}
		if ancestors[uncle.ParentHash[types.QuaiNetworkContext]] == nil || uncle.ParentHash[types.QuaiNetworkContext] == block.ParentHash() {
			return errDanglingUncle
		}
		if err := blake3.verifyHeader(chain, uncle, ancestors[uncle.ParentHash[types.QuaiNetworkContext]], true, true, time.Now().Unix()); err != nil {
			return err
		}
	}
	return nil
}

// verifyHeader checks whether a header conforms to the consensus rules
func (blake3 *Blake3) verifyHeader(chain consensus.ChainHeaderReader, header, parent *types.Header, uncle bool, seal bool, unixNow int64) error {
	// Ensure that the header's extra-data section is of a reasonable size
	if uint64(len(header.Extra)) > params.MaximumExtraDataSize {
		return fmt.Errorf("extra-data too long: %d > %d", len(header.Extra), params.MaximumExtraDataSize)
	}
	// Verify the header's timestamp
	if !uncle {
		if header.Time > uint64(unixNow+allowedFutureBlockTimeSeconds) {
			return consensus.ErrFutureBlock
		}
	}
	if header.Time <= parent.Time {
		return errOlderBlockTime
	}
	// Verify the block's difficulty based on its timestamp and parent's difficulty
	expected := blake3.CalcDifficulty(chain, header.Time, parent, types.QuaiNetworkContext)
	if blake3.config.Fakepow {
		expected = fakeDifficulties[types.QuaiNetworkContext]
	}
	if expected.Cmp(header.Difficulty[types.QuaiNetworkContext]) > 0 {
		return fmt.Errorf("invalid difficulty: have %v, want %v", header.Difficulty[types.QuaiNetworkContext], expected)
	}
	// Verify that the gas limit is <= 2^63-1
	cap := uint64(0x7fffffffffffffff)
	if header.GasLimit[types.QuaiNetworkContext] > cap {
		return fmt.Errorf("invalid gasLimit: have %v, max %v", header.GasLimit, cap)
	}
	// Verify that the gasUsed is <= gasLimit
	if len(header.GasUsed) > 0 && header.GasUsed[types.QuaiNetworkContext] > header.GasLimit[types.QuaiNetworkContext] {
		return fmt.Errorf("invalid gasUsed: have %d, gasLimit %d", header.GasUsed, header.GasLimit)
	}
	// Verify the block's gas usage and base fee.
	if err := misc.VerifyHeaderGasAndFee(chain.Config(), parent, header, chain); err != nil {
		// Verify the header's EIP-1559 attributes.
		return err
	}
	// Verify that the block number is parent's +1
	if diff := new(big.Int).Sub(header.Number[types.QuaiNetworkContext], parent.Number[types.QuaiNetworkContext]); diff.Cmp(big.NewInt(1)) != 0 {
		return consensus.ErrInvalidNumber
	}
	// Verify the engine specific seal securing the block
	if seal {
		if err := blake3.verifySeal(header); err != nil {
			return err
		}
	}
	// Verify that Location is same as config
	if err := verifyLocation(header.Location, chain.Config().Location); err != nil {
		return err
	}

	// Verify Location is in ontology described by MapContext
	if err := verifyInsideLocation(header.Location, header.Number, chain.Config()); err != nil {
		return err
	}

	if err := misc.VerifyForkHashes(chain.Config(), header, uncle); err != nil {
		return err
	}
	return nil
}

// CalcDifficulty is the difficulty adjustment algorithm. It returns
// the difficulty that a new block should have when created at time
// given the parent block's time and difficulty.
func (blake3 *Blake3) CalcDifficulty(chain consensus.ChainHeaderReader, time uint64, parent *types.Header, context int) *big.Int {
	return CalcDifficulty(chain.Config(), time, parent, context)
}

// CalcDifficulty is the difficulty adjustment algorithm. It returns
// the difficulty that a new block should have when created at time
// given the parent block's time and difficulty.
func CalcDifficulty(config *params.ChainConfig, time uint64, parent *types.Header, context int) *big.Int {
	return calcDifficultyFrontier(time, parent, context)
}

// calcDifficultyFrontier is the difficulty adjustment algorithm. It returns the
// difficulty that a new block should have when created at time given the parent
// block's time and difficulty. The calculation uses the Frontier rules.
func calcDifficultyFrontier(time uint64, parent *types.Header, context int) *big.Int {
	diff := new(big.Int)
	parentDifficulty := parent.Difficulty[context]
	if parentDifficulty == nil {
		return params.GenesisDifficulty[types.QuaiNetworkContext]
	}

	adjust := new(big.Int).Div(parentDifficulty, params.DifficultyBoundDivisor[types.QuaiNetworkContext])
	bigTime := new(big.Int)
	bigParentTime := new(big.Int)

	bigTime.SetUint64(time)
	bigParentTime.SetUint64(parent.Time)

	duration := params.DurationLimits[types.QuaiNetworkContext]

	if bigTime.Sub(bigTime, bigParentTime).Cmp(duration) < 0 {
		diff.Add(parentDifficulty, adjust)
	} else {
		diff.Sub(parentDifficulty, adjust)
	}
	if diff.Cmp(params.MinimumDifficulty[types.QuaiNetworkContext]) < 0 {
		diff.Set(params.MinimumDifficulty[types.QuaiNetworkContext])
	}

	periodCount := new(big.Int).Add(parent.Number[context], big1)
	periodCount.Div(periodCount, expDiffPeriod)
	if periodCount.Cmp(big1) > 0 {
		// diff = diff + 2^(periodCount - 2)
		expDiff := periodCount.Sub(periodCount, big2)
		expDiff.Exp(big2, expDiff, nil)
		diff.Add(diff, expDiff)
		diff = math.BigMax(diff, params.MinimumDifficulty[types.QuaiNetworkContext])
	}
	return diff
}

// verifySeal checks whether a block satisfies the PoW difficulty requirements,
func (blake3 *Blake3) verifySeal(header *types.Header) error {
	difficulty := header.Difficulty[types.QuaiNetworkContext]
	// If we are a faker, override the difficulty with the appropriate fake difficulty
	if blake3.config.Fakepow {
		difficulty = fakeDifficulties[types.QuaiNetworkContext]
	}
	// Ensure that we have a valid difficulty for the block
	if difficulty.Sign() <= 0 {
		return errInvalidDifficulty
	}
	// Check the SealHash meets the difficulty target
	target := new(big.Int).Div(big2e256, difficulty)
	if new(big.Int).SetBytes(blake3.SealHash(header).Bytes()).Cmp(target) > 0 {
		return errInvalidPoW
	}
	return nil
}

// This function determines the difficulty order of a block
func (blake3 *Blake3) GetDifficultyOrder(header *types.Header) (int, error) {
	var difficulties []*big.Int

	if header == nil {
		return types.ContextDepth, errors.New("no header provided")
<<<<<<< HEAD
=======
	}
	if !blake3.config.Fakepow {
		difficulties = header.Difficulty
	} else {
		difficulties = fakeDifficulties
>>>>>>> bee62d9c
	}
	blockhash := blake3.SealHash(header)
	for i, difficulty := range difficulties {
		if difficulty != nil && big.NewInt(0).Cmp(difficulty) < 0 {
			target := new(big.Int).Div(big2e256, difficulty)
			if new(big.Int).SetBytes(blockhash.Bytes()).Cmp(target) <= 0 {
				return i, nil
			}
		}
	}
	return -1, errors.New("block does not satisfy minimum difficulty")
}

// Check difficulty of previous header in order to find traceability.
func (blake3 *Blake3) CheckPrevHeaderCoincident(chain consensus.ChainHeaderReader, context int, header *types.Header) (int, error) {
	// If we are at the highest context, no coincident will include it.
	difficultyContext, err := blake3.GetDifficultyOrder(header)
	if err != nil {
		return difficultyContext, fmt.Errorf("difficulty not found")
	}
	return difficultyContext, nil
}

// GetCoincidentAtOrder iterates back through headers to find ones that exceed a given expectedOrder.
func (blake3 *Blake3) GetCoincidentAtOrder(chain consensus.ChainHeaderReader, context int, expectedOrder int, header *types.Header) (*types.Header, error) {
	// If we are at the highest context, no coincident will include it.
	if context == 0 {
		return header, nil
	} else {
		for {
			// If block header is Genesis return it as coincident
			if header.Number[context].Cmp(big.NewInt(0)) <= 0 {
				return header, nil
			}

			// Check work of the header, if it has enough work we will move up in context.
			// difficultyContext is initially context since it could be a pending block w/o a nonce.
			difficultyOrder, err := blake3.GetDifficultyOrder(header)
			if err != nil {
				return nil, err
			}

			// If we have reached a coincident block
			if difficultyOrder <= expectedOrder {
				return header, nil
			}

			// Get previous header on local chain by hash
			prevHeader := chain.GetHeaderByHash(header.ParentHash[context])
			// Increment previous header
			header = prevHeader
		}
	}
}

// PrimeTraceBranch is the recursive function that returns all ExternalBlocks for a given header, stopHash, context, and location.
func (blake3 *Blake3) PrimeTraceBranch(chain consensus.ChainHeaderReader, header *types.Header, context int, originalContext int, originalLocation []byte) ([]*types.ExternalBlock, error) {
	extBlocks := make([]*types.ExternalBlock, 0)
	// startingHeader := header
	for {
		// Verify Location is in ontology described by MapContext
		if err := verifyInsideLocation(header.Location, header.Number, chain.Config()); err != nil {
			return nil, consensus.ErrInvalidLocation
		}
		// If the header is genesis, return the current set of external blocks.
		if header.Number[context].Cmp(big.NewInt(0)) == 0 {
			// log.Info("Trace Branch: Stopping height == 0", "number", header.Number, "context", context, "location", header.Location, "hash", header.ParentHash[context])
			break
		}

		// If we have are stepping into a Region from Prime ensure it is not our original location.
		if context < types.ContextDepth-1 {
			if (header.Location[0] != originalLocation[0] && originalContext > 0) || originalContext == 0 {
				// log.Info("Trace Branch: Going down into trace fromPrime", "number", header.Number, "context", context, "location", header.Location, "hash", header.Hash())
				result, err := blake3.PrimeTraceBranch(chain, header, context+1, originalContext, originalLocation)
				if err != nil {
					return nil, err
				}
				extBlocks = append(extBlocks, result...)
			}
		}

		// If we are in Prime tracing Prime return.
		if originalContext == 0 && context == 0 {
			break
		}

		// Obtain the external block on the branch we are currently tracing.
		var extBlock *types.ExternalBlock
		var err error
		extBlock, err = chain.GetExternalBlock(header.Hash(), header.Number[context].Uint64(), header.Location, uint64(context))
		if err != nil {
			log.Info("Trace Branch: External Block not found for header", "number", header.Number, "context", context, "hash", header.Hash(), "location", header.Location)
			return nil, err
		}
		extBlocks = append(extBlocks, extBlock)

		// Do not continue at header number == 1 since we are unable to obtain the Genesis as an external block.
		if header.Number[context].Cmp(big.NewInt(1)) == 0 {
			log.Info("Trace Branch: Stopping height == 1", "number", header.Number, "context", context, "location", header.Location, "hash", header.ParentHash[context])
			break
		}

		// Retrieve the previous header as an external block.
		prevHeader, err := chain.GetExternalBlock(header.ParentHash[context], header.Number[context].Uint64()-1, header.Location, uint64(context))
		if err != nil {
			log.Info("Trace Branch: External Block not found for previous header", "number", header.Number[context].Int64()-1, "context", context, "hash", header.ParentHash[context], "location", header.Location)
			return nil, err
		}

		// fmt.Println("PrimeTraceBranch: Do we stop in equal location?", "context", context, "original", originalLocation, "prev", prevHeader.Header().Location)
		if context == 0 && originalLocation[0] == prevHeader.Header().Location[0] {
			// log.Info("Trace Branch: Stopping in location equal", "original", originalLocation, "prev", prevHeader.Header().Location)
			break
		}

		header = prevHeader.Header()
		if header == nil {
			break
		}
		// Calculate the difficulty context in order to know if we have reached a coincident.
		// If we get a coincident, stop and return.
		difficultyContext, err := blake3.GetDifficultyOrder(header)
		if err != nil {
			break
		}
		if difficultyContext < context {
			// log.Info("TraceBranch: Found Region coincident block in Zone", "number", header.Number, "context", context, "location", header.Location)
			break
		}
	}
	return extBlocks, nil
}

// RegionTraceBranch is the recursive function that returns all ExternalBlocks for a given header, stopHash, context, and location.
func (blake3 *Blake3) RegionTraceBranch(chain consensus.ChainHeaderReader, header *types.Header, context int, originalContext int, originalLocation []byte) ([]*types.ExternalBlock, error) {
	extBlocks := make([]*types.ExternalBlock, 0)
	// startingHeader := header
	for {
		// Verify Location is in ontology described by MapContext
		if err := verifyInsideLocation(header.Location, header.Number, chain.Config()); err != nil {
			return nil, consensus.ErrInvalidLocation
		}

		// If the header is genesis, return the current set of external blocks.
		if header.Number[context].Cmp(big.NewInt(0)) == 0 {
			// log.Info("Trace Branch: Stopping height == 0", "number", header.Number, "context", context, "location", header.Location, "hash", header.ParentHash[context])
			break
		}

		// If we are in a context that can trace a lower context, i.e Region tracing Zone.
		// Choose the allowed trace depending on the original context and stepping into location.
		// If we are in a Region node, we can trace down into any Zone.
		// If we are in a Zone node, we cannot trace down into our own Zone.
		if context < types.ContextDepth-1 {
			if originalContext == 1 {
				result, err := blake3.RegionTraceBranch(chain, header, context+1, originalContext, originalLocation)
				if err != nil {
					return nil, err
				}
				extBlocks = append(extBlocks, result...)
			} else if originalContext == 2 && !bytes.Equal(originalLocation, header.Location) {
				result, err := blake3.RegionTraceBranch(chain, header, context+1, originalContext, originalLocation)
				if err != nil {
					return nil, err
				}
				extBlocks = append(extBlocks, result...)
			}
		}

		// Obtain the sameLocation depending on our original and current context.
		sameLocation := false
		if originalContext == 1 && context == 1 {
			sameLocation = originalLocation[0] == header.Location[0]
		} else if originalContext == 2 && context == 2 {
			sameLocation = bytes.Equal(originalLocation, header.Location)
		}

		// If we are in the sameLocation, meaning our context and location aren't different we must stop.
		if sameLocation {
			break
		}

		// Obtain the external block on the branch we are currently tracing.
		var extBlock *types.ExternalBlock
		var err error
		extBlock, err = chain.GetExternalBlock(header.Hash(), header.Number[context].Uint64(), header.Location, uint64(context))
		if err != nil {
			log.Info("Trace Branch: External Block not found for header", "number", header.Number, "context", context, "hash", header.Hash(), "location", header.Location)
			return nil, err
		}
		extBlocks = append(extBlocks, extBlock)
		// log.Info("Trace Branch: REGION Adding external block", "number", header.Number, "context", context, "location", header.Location, "hash", header.Hash())

		// Do not continue at header number == 1 since we are unable to obtain the Genesis as an external block.
		if header.Number[context].Cmp(big.NewInt(1)) == 0 {
			// log.Info("Trace Branch: Stopping height == 1", "number", header.Number, "context", context, "location", header.Location, "hash", header.ParentHash[context])
			break
		}

		// Retrieve the previous header as an external block.
		prevHeader, err := chain.GetExternalBlock(header.ParentHash[context], header.Number[context].Uint64()-1, header.Location, uint64(context))
		if err != nil {
			log.Info("Trace Branch: External Block not found for previous header", "number", header.Number[context].Int64()-1, "context", context, "hash", header.ParentHash[context], "location", header.Location)
			return nil, err
		}

		if context == 1 && bytes.Equal(originalLocation, prevHeader.Header().Location) {
			// log.Info("Trace Branch: Stopping in location equal", "original", originalLocation, "prev", prevHeader.Header().Location)
			break
		}

		header = prevHeader.Header()
		if header == nil {
			break
		}
		// Calculate the difficulty context in order to know if we have reached a coincident.
		// If we get a coincident, stop and return.
		difficultyContext, err := blake3.GetDifficultyOrder(header)
		if err != nil {
			break
		}
		if difficultyContext < context && context == types.ContextDepth-1 {
			// log.Info("Trace Branch: Found Region coincident block in Zone", "number", header.Number, "context", context, "location", header.Location)
			break
		} else if difficultyContext == 0 && !bytes.Equal(header.Location, originalLocation) {
			// If we have found a Prime block, trace it.
			result, err := blake3.PrimeTraceBranch(chain, header, difficultyContext, originalContext, originalLocation)
			if err != nil {
				return nil, err
			}
			extBlocks = append(extBlocks, result...)
		}
	}
	return extBlocks, nil
}

// GetExternalBlocks traces all available branches to find external blocks
func (blake3 *Blake3) GetExternalBlocks(chain consensus.ChainHeaderReader, header *types.Header, logging bool) ([]*types.ExternalBlock, error) {
	context := chain.Config().Context // Index that node is currently at
	externalBlocks := make([]*types.ExternalBlock, 0)

	// Do not run on block 1
	if header.Number[context].Cmp(big.NewInt(1)) > 0 {
		// Skip pending block
		prevHeader := chain.GetHeaderByHash(header.ParentHash[context])
		difficultyContext, err := blake3.CheckPrevHeaderCoincident(chain, context, prevHeader)
		if err != nil {
			return nil, err
		}
		extBlocks, err := blake3.TraceBranches(chain, prevHeader, difficultyContext, context, prevHeader.Location)
		if err != nil {
			return externalBlocks, nil
		}
		externalBlocks = append(externalBlocks, extBlocks...)
	}

	// TODO: Impelement queue here, remove the above check for N+1.
	// return chain.QueueAndRetrieveExtBlocks(externalBlocks, header)
	return externalBlocks, nil
}

// Prepare implements consensus.Engine, initializing the difficulty field of a
// header to conform to the protocol. The changes are done inline.
func (blake3 *Blake3) Prepare(chain consensus.ChainHeaderReader, header *types.Header) error {
	parent := chain.GetHeader(header.ParentHash[types.QuaiNetworkContext], header.Number[types.QuaiNetworkContext].Uint64()-1)
	if parent == nil {
		return consensus.ErrUnknownAncestor
	}
	header.Difficulty[types.QuaiNetworkContext] = blake3.CalcDifficulty(chain, header.Time, parent, types.QuaiNetworkContext)
	return nil
}

// GetExternalBlocks traces all available branches to find external blocks
func (blake3 *Blake3) GetLinkExternalBlocks(chain consensus.ChainHeaderReader, header *types.Header, logging bool) ([]*types.ExternalBlock, error) {
	context := chain.Config().Context // Index that node is currently at
	externalBlocks := make([]*types.ExternalBlock, 0)

	// Do not run on block 0
	if header.Number[context].Cmp(big.NewInt(0)) > 0 {
		difficultyContext, err := blake3.GetDifficultyOrder(header)
		if err != nil {
			return externalBlocks, err
		}
		extBlocks, err := blake3.TraceBranches(chain, header, difficultyContext, context, header.Location)
		if err != nil {
			return nil, err
		}
		externalBlocks = append(externalBlocks, extBlocks...)
	}
	return externalBlocks, nil
}

// PreviousCoincidentOnPath searches the path for a block of specified order in the specified slice
//     *slice - The zone location which defines the slice in which we are validating
//     *order - The order of the conincidence that is desired
//     *path - Search among ancestors of this path in the specified slice
func (blake3 *Blake3) PreviousCoincidentOnPath(chain consensus.ChainHeaderReader, header *types.Header, slice []byte, order, path int) (*types.Header, error) {

	if header.Number[types.QuaiNetworkContext].Cmp(big.NewInt(0)) == 0 {
		return chain.GetHeaderByHash(chain.Config().GenesisHashes[0]), nil
	}

	if err := chain.CheckContext(path); err != nil {
		return nil, err
	}
	if err := chain.CheckContext(order); err != nil {
		return nil, err
	}
	if err := chain.CheckLocationRange(slice); err != nil {
		return nil, err
	}

	// Check for non-allowed input combinations
	// Table for the expected output of Hashes from PreviousCoincidentOnPath for various combinations of given order(o) and path(p)
	// -------------------
	// |o\p| 0 | 1    | 2 |
	// | 0 |PPB|PPB   |PPB|
	// | 1 | X |PB/PPB|PDB|
	// | 2 | X |  X   |PB |
	// --------------------
	// PB  = Previous Block
	// PDB = Previous Dominant Block
	// PPB = Previous Prime Block
	// X   = Not Allowed
	if order > path {
		return nil, errors.New("tracing along a dominant chain for a subordinate order block is non-sensical")
	}

	for {
		// If block header is Genesis return it as coincident
		if header.Number[path].Cmp(big.NewInt(1)) == 0 {
			return chain.GetHeaderByHash(chain.Config().GenesisHashes[0]), nil
		}

		if path == types.QuaiNetworkContext {
			// Get previous header on local chain by hash
			prevHeader := chain.GetHeaderByHash(header.ParentHash[path])
			if prevHeader == nil {
				return nil, errors.New("prevheader not found for hash")
			}
			// Increment previous header
			header = prevHeader
		} else {
			// Get previous header on external chain by hash
			prevExtBlock, err := chain.GetExternalBlock(header.ParentHash[path], header.Number[path].Uint64()-1, header.Location, uint64(path))
			if err != nil {
				return nil, err
			}
			// Increment previous header
			header = prevExtBlock.Header()
		}

		// Find the order of the header
		difficultyOrder, err := blake3.GetDifficultyOrder(header)
		if err != nil {
			return nil, err
		}

		// If we have reached a coincident block of desired order in our desired slice
		if bytes.Equal(header.Location, slice) && difficultyOrder <= order {
			return header, nil
		}
	}
}

// TraceBranches utilizes a passed in header for initializing a trace of all external blocks.
// The function will sue PrimeTraceBranch and RegionTraceBranch for the two different types of traces that need to occur.
// Depending on the difficultyContext, originalContext, and originalLocation the trace will know when and where to stop.
func (blake3 *Blake3) TraceBranches(chain consensus.ChainHeaderReader, header *types.Header, difficultyContext int, originalContext int, originalLocation []byte) ([]*types.ExternalBlock, error) {
	// Get the Prime stopHash to be used in the Prime context. Go on to trace Prime once.
	log.Info("TraceBranches: Getting trace for block", "num", header.Number, "context", originalContext, "location", header.Location, "hash", header.Hash())
	start := time.Now()
	externalBlocks := make([]*types.ExternalBlock, 0)
	if originalContext == 0 {
		extBlockResult, extBlockErr := blake3.PrimeTraceBranch(chain, header, difficultyContext, originalContext, header.Location)
		if extBlockErr != nil {
			return nil, extBlockErr
		}
		externalBlocks = append(externalBlocks, extBlockResult...)
	}

	// If we are in a Region or Zone context, we may need to change our Prime stopHash since
	// a Region block might not yet have been found. Scenario: [2, 2, 2] mined before [1, 2, 2].
	if originalContext == 1 || originalContext == 2 {
		if difficultyContext == 0 {
			extBlockResult, extBlockErr := blake3.PrimeTraceBranch(chain, header, difficultyContext, originalContext, header.Location)
			if extBlockErr != nil {
				return nil, extBlockErr
			}
			externalBlocks = append(externalBlocks, extBlockResult...)
		}
		// If we have a Region block, trace it.
		// This check should remain < 2 since a Prime block at difficultyContext == 1 would still
		// have a Region block to trace and the value should remain 1 since we are going into the Region trace.
		if difficultyContext < 2 {
			extBlockResult, extBlockErr := blake3.RegionTraceBranch(chain, header, 1, originalContext, header.Location)
			if extBlockErr != nil {
				return nil, extBlockErr
			}
			externalBlocks = append(externalBlocks, extBlockResult...)
		}
	}
	log.Info("TraceBranches: length of external blocks", "len", len(externalBlocks), "time", time.Since(start))
	return externalBlocks, nil
}

// Finalize implements consensus.Engine, accumulating the block and uncle rewards,
// setting the final state on the header
func (blake3 *Blake3) Finalize(chain consensus.ChainHeaderReader, header *types.Header, state *state.StateDB, txs []*types.Transaction, uncles []*types.Header) {
	// Accumulate any block and uncle rewards and commit the final state root
	accumulateRewards(chain.Config(), state, header, uncles)
	header.Root[types.QuaiNetworkContext] = state.IntermediateRoot(chain.Config().IsEIP158(header.Number[types.QuaiNetworkContext]))
}

// FinalizeAndAssemble implements consensus.Engine, accumulating the block and
// uncle rewards, setting the final state and assembling the block.
func (blake3 *Blake3) FinalizeAndAssemble(chain consensus.ChainHeaderReader, header *types.Header, state *state.StateDB, txs []*types.Transaction, uncles []*types.Header, receipts []*types.Receipt) (*types.Block, error) {
	// Finalize block
	blake3.Finalize(chain, header, state, txs, uncles)

	// Header seems complete, assemble into a block and return
	return types.NewBlock(header, txs, uncles, receipts, trie.NewStackTrie(nil)), nil
}

// SealHash returns the hash of a block prior to it being sealed.
func (blake3 *Blake3) SealHash(header *types.Header) (hash common.Hash) {
	hasher := blake3hash.New(32, nil)
	hasher.Reset()

	enc := []interface{}{
		header.ParentHash,
		header.UncleHash,
		header.Coinbase,
		header.Root,
		header.TxHash,
		header.ReceiptHash,
		header.Bloom,
		header.Difficulty,
		header.Number,
		header.GasLimit,
		header.GasUsed,
		header.Time,
		header.Extra,
		header.Location,
	}
	if header.BaseFee != nil {
		enc = append(enc, header.BaseFee)
	}
	enc = append(enc, header.Nonce)
	rlp.Encode(hasher, enc)
	hasher.Sum(hash[:0])
	return hash
}

// AccumulateRewards credits the coinbase of the given block with the mining
// reward. The total reward consists of the static block reward and rewards for
// included uncles. The coinbase of each uncle block is also rewarded.
func accumulateRewards(config *params.ChainConfig, state *state.StateDB, header *types.Header, uncles []*types.Header) {
	// Skip block reward in catalyst mode
	if config.IsCatalyst(header.Number[types.QuaiNetworkContext]) {
		return
	}

	// Select the correct block reward based on chain progression
	blockReward := misc.CalculateReward()
	// Accumulate the rewards for the miner and any included uncles
	reward := new(big.Int).Set(blockReward)
	r := new(big.Int)
	for _, uncle := range uncles {
		r.Add(uncle.Number[types.QuaiNetworkContext], big8)
		r.Sub(r, header.Number[types.QuaiNetworkContext])
		r.Mul(r, blockReward)
		r.Div(r, big8)
		state.AddBalance(uncle.Coinbase[types.QuaiNetworkContext], r)

		r.Div(blockReward, big32)
		reward.Add(reward, r)
	}
	state.AddBalance(header.Coinbase[types.QuaiNetworkContext], reward)
}

// Verifies that a header location is valid for a specific config.
func verifyLocation(location []byte, configLocation []byte) error {
	switch types.QuaiNetworkContext {
	case 0:
		return nil
	case 1:
		if location[0] != configLocation[0] {
			return consensus.ErrInvalidLocation
		} else {
			return nil
		}
	case 2:
		if !bytes.Equal(location, configLocation) {
			return consensus.ErrInvalidLocation
		} else {
			return nil
		}
	default:
		return consensus.ErrInvalidLocation
	}
}

// Verifies that Location value is valid inside MapContext ontology.
// Returns MapContext for error handling purposes.
func verifyInsideLocation(location []byte, number []*big.Int, config *params.ChainConfig) error {
	regionLocation := int(location[0])
	zoneLocation := int(location[1])

	switch {
	case config.IsFuller(number[0]): // Fuller = [3,3]
		return checkInsideCurrent(regionLocation, zoneLocation, params.FullerOntology)
	default:
		return consensus.ErrInvalidOntology
	}
}

// Verifies that Location is valid inside current MapContext ontology.
func checkInsideCurrent(regionLoc int, zoneLoc int, ontology []int) error {
	if regionLoc < 1 || regionLoc > ontology[0] {
		return consensus.ErrInvalidOntology
	}
	if zoneLoc < 1 || zoneLoc > ontology[1] {
		return consensus.ErrInvalidOntology
	}
	return nil
}<|MERGE_RESOLUTION|>--- conflicted
+++ resolved
@@ -379,14 +379,11 @@
 
 	if header == nil {
 		return types.ContextDepth, errors.New("no header provided")
-<<<<<<< HEAD
-=======
 	}
 	if !blake3.config.Fakepow {
 		difficulties = header.Difficulty
 	} else {
 		difficulties = fakeDifficulties
->>>>>>> bee62d9c
 	}
 	blockhash := blake3.SealHash(header)
 	for i, difficulty := range difficulties {
