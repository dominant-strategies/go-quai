--- conflicted
+++ resolved
@@ -879,11 +879,11 @@
 	return nullSubscription()
 }
 
-<<<<<<< HEAD
 func (fb *filterBackend) SubscribeMissingExternalBlockEvent(ch chan<- *types.Header) event.Subscription {
-=======
+	return nullSubscription()
+}
+
 func (fb *filterBackend) SubscribeChainUncleEvent(ch chan<- *types.Header) event.Subscription {
->>>>>>> 1e3c83ac
 	return nullSubscription()
 }
 
