// Copyright 2017 The go-ethereum Authors
// This file is part of the go-ethereum library.
//
// The go-ethereum library is free software: you can redistribute it and/or modify
// it under the terms of the GNU Lesser General Public License as published by
// the Free Software Foundation, either version 3 of the License, or
// (at your option) any later version.
//
// The go-ethereum library is distributed in the hope that it will be useful,
// but WITHOUT ANY WARRANTY; without even the implied warranty of
// MERCHANTABILITY or FITNESS FOR A PARTICULAR PURPOSE. See the
// GNU Lesser General Public License for more details.
//
// You should have received a copy of the GNU Lesser General Public License
// along with the go-ethereum library. If not, see <http://www.gnu.org/licenses/>.

// Package consensus implements different Ethereum consensus engines.
package consensus

import (
	"math/big"

	"github.com/spruce-solutions/go-quai/common"
	"github.com/spruce-solutions/go-quai/core/state"
	"github.com/spruce-solutions/go-quai/core/types"
	"github.com/spruce-solutions/go-quai/params"
	"github.com/spruce-solutions/go-quai/rpc"
)

// ChainHeaderReader defines a small collection of methods needed to access the local
// blockchain during header verification.
type ChainHeaderReader interface {
	// Config retrieves the blockchain's chain configuration.
	Config() *params.ChainConfig

	// CurrentHeader retrieves the current header from the local chain.
	CurrentHeader() *types.Header

	// GetHeader retrieves a block header from the database by hash and number.
	GetHeader(hash common.Hash, number uint64) *types.Header

	// GetHeaderByNumber retrieves a block header from the database by number.
	GetHeaderByNumber(number uint64) *types.Header

	// GetHeaderByHash retrieves a block header from the database by its hash.
	GetHeaderByHash(hash common.Hash) *types.Header

	// GetExternalBlocks retrieve all external blocks for a header.
	GetExternalBlocks(header *types.Header) ([]*types.ExternalBlock, error)

	// GetExternalBlocks retrieve all external link blocks for a header.
	GetLinkExternalBlocks(header *types.Header) ([]*types.ExternalBlock, error)

	// GetExternalBlock retrieves an external block header by its hash and context.
	GetExternalBlock(hash common.Hash, number uint64, location []byte, context uint64) (*types.ExternalBlock, error)

	// QueueAndRetrieveExtBlocks passes external blocks to the queue and returns the amount available for this block
	QueueAndRetrieveExtBlocks(externalBlocks []*types.ExternalBlock, header *types.Header) []*types.ExternalBlock

	// GetUnclesInChain retrieves the uncles in the chain based on header.
	GetUnclesInChain(block *types.Block, length int) []*types.Header

	// GetGasUsedInChain gets the number value of gas used in the chain up until a certain number.
	GetGasUsedInChain(block *types.Block, length int) int64

	// CheckContextAndOrderRange checks to make sure the range of a context or order is valid
	CheckContextAndOrderRange(context int) error

	// CheckLocationRange checks to make sure the range of r and z are valid
	CheckLocationRange(location []byte) error
}

// ChainReader defines a small collection of methods needed to access the local
// blockchain during header and/or uncle verification.
type ChainReader interface {
	ChainHeaderReader

	// GetBlock retrieves a block from the database by hash and number.
	GetBlock(hash common.Hash, number uint64) *types.Block
}

// Engine is an algorithm agnostic consensus engine.
type Engine interface {
	// Author retrieves the Ethereum address of the account that minted the given
	// block, which may be different from the header's coinbase if a consensus
	// engine is based on signatures.
	Author(header *types.Header) (common.Address, error)

	// VerifyHeader checks whether a header conforms to the consensus rules of a
	// given engine. Verifying the seal may be done optionally here, or explicitly
	// via the VerifySeal method.
	VerifyHeader(chain ChainHeaderReader, header *types.Header, seal bool) error

	// VerifyHeaders is similar to VerifyHeader, but verifies a batch of headers
	// concurrently. The method returns a quit channel to abort the operations and
	// a results channel to retrieve the async verifications (the order is that of
	// the input slice).
	VerifyHeaders(chain ChainHeaderReader, headers []*types.Header, seals []bool) (chan<- struct{}, <-chan error)

	// VerifyUncles verifies that the given block's uncles conform to the consensus
	// rules of a given engine.
	VerifyUncles(chain ChainReader, block *types.Block) error

	// Prepare initializes the consensus fields of a block header according to the
	// rules of a particular engine. The changes are executed inline.
	Prepare(chain ChainHeaderReader, header *types.Header) error

	// Finalize runs any post-transaction state modifications (e.g. block rewards)
	// but does not assemble the block.
	//
	// Note: The block header and state database might be updated to reflect any
	// consensus rules that happen at finalization (e.g. block rewards).
	Finalize(chain ChainHeaderReader, header *types.Header, state *state.StateDB, txs []*types.Transaction,
		uncles []*types.Header)

	// FinalizeAndAssemble runs any post-transaction state modifications (e.g. block
	// rewards) and assembles the final block.
	//
	// Note: The block header and state database might be updated to reflect any
	// consensus rules that happen at finalization (e.g. block rewards).
	FinalizeAndAssemble(chain ChainHeaderReader, header *types.Header, state *state.StateDB, txs []*types.Transaction,
		uncles []*types.Header, receipts []*types.Receipt) (*types.Block, error)

	// GetExternalBlocks retrieves all valid external blocks from external chains
	GetExternalBlocks(chain ChainHeaderReader, header *types.Header, logging bool) ([]*types.ExternalBlock, error)

	// GetCoincidentAtOrder retrieves the coincident header.
	GetCoincidentAtOrder(chain ChainHeaderReader, context int, expectedOrder int, header *types.Header) (*types.Header, error)

	// CheckPrevHeaderCoincident checks if previous header is a coincident header.
	CheckPrevHeaderCoincident(chain ChainHeaderReader, context int, header *types.Header) (int, error)

	// This function determines the difficulty order of a block
	GetDifficultyOrder(header *types.Header) (int, error)

	// TraceBranches recursively traces region and zone branches to find external blocks.
	TraceBranches(chain ChainHeaderReader, header *types.Header, context int, originalContext int, originalLocation []byte) ([]*types.ExternalBlock, error)

	// GetLinkExternalBlocks links every block to the correct previous block
	GetLinkExternalBlocks(chain ChainHeaderReader, header *types.Header, logging bool) ([]*types.ExternalBlock, error)

	// PreviousCoincidentOnPath searches the path for a block of specified order in the specified slice
<<<<<<< HEAD
	PreviousCoincidentOnPath(chain ChainHeaderReader, header *types.Header, slice []byte, order, path int) (common.Hash, *big.Int, error)
=======
	PreviousCoincidentOnPath(chain ChainHeaderReader, header *types.Header, slice []byte, order, path int) (*types.Header, error)
>>>>>>> ded69036

	// Seal generates a new sealing request for the given input block and pushes
	// the result into the given channel.
	//
	// Note, the method returns immediately and will send the result async. More
	// than one result may also be returned depending on the consensus algorithm.
	Seal(chain ChainHeaderReader, block *types.Block, results chan<- *types.Block, stop <-chan struct{}) error

	// SealHash returns the hash of a block prior to it being sealed.
	SealHash(header *types.Header) common.Hash

	// CalcDifficulty is the difficulty adjustment algorithm. It returns the difficulty
	// that a new block should have.
	CalcDifficulty(chain ChainHeaderReader, time uint64, parent *types.Header, context int) *big.Int

	// APIs returns the RPC APIs this consensus engine provides.
	APIs(chain ChainHeaderReader) []rpc.API

	// Close terminates any background threads maintained by the consensus engine.
	Close() error
}

// PoW is a consensus engine based on proof-of-work.
type PoW interface {
	Engine

	// Hashrate returns the current mining hashrate of a PoW consensus engine.
	Hashrate() float64
}<|MERGE_RESOLUTION|>--- conflicted
+++ resolved
@@ -140,11 +140,7 @@
 	GetLinkExternalBlocks(chain ChainHeaderReader, header *types.Header, logging bool) ([]*types.ExternalBlock, error)
 
 	// PreviousCoincidentOnPath searches the path for a block of specified order in the specified slice
-<<<<<<< HEAD
-	PreviousCoincidentOnPath(chain ChainHeaderReader, header *types.Header, slice []byte, order, path int) (common.Hash, *big.Int, error)
-=======
 	PreviousCoincidentOnPath(chain ChainHeaderReader, header *types.Header, slice []byte, order, path int) (*types.Header, error)
->>>>>>> ded69036
 
 	// Seal generates a new sealing request for the given input block and pushes
 	// the result into the given channel.
