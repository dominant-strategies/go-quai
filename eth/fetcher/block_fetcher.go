// Copyright 2015 The go-ethereum Authors
// This file is part of the go-ethereum library.
//
// The go-ethereum library is free software: you can redistribute it and/or modify
// it under the terms of the GNU Lesser General Public License as published by
// the Free Software Foundation, either version 3 of the License, or
// (at your option) any later version.
//
// The go-ethereum library is distributed in the hope that it will be useful,
// but WITHOUT ANY WARRANTY; without even the implied warranty of
// MERCHANTABILITY or FITNESS FOR A PARTICULAR PURPOSE. See the
// GNU Lesser General Public License for more details.
//
// You should have received a copy of the GNU Lesser General Public License
// along with the go-ethereum library. If not, see <http://www.gnu.org/licenses/>.

// Package fetcher contains the announcement based header, blocks or transaction synchronisation.
package fetcher

import (
	"errors"
	"math/rand"
	"time"

	"github.com/spruce-solutions/go-quai/common"
	"github.com/spruce-solutions/go-quai/common/prque"
	"github.com/spruce-solutions/go-quai/consensus"
	"github.com/spruce-solutions/go-quai/core/types"
	"github.com/spruce-solutions/go-quai/log"
	"github.com/spruce-solutions/go-quai/metrics"
	"github.com/spruce-solutions/go-quai/trie"
)

const (
	lightTimeout  = time.Millisecond       // Time allowance before an announced header is explicitly requested
	arriveTimeout = 500 * time.Millisecond // Time allowance before an announced block/transaction is explicitly requested
	gatherSlack   = 100 * time.Millisecond // Interval used to collate almost-expired announces with fetches
	fetchTimeout  = 5 * time.Second        // Maximum allotted time to return an explicitly requested block/transaction
)

const (
	maxUncleDist = 7   // Maximum allowed backward distance from the chain head
	maxQueueDist = 32  // Maximum allowed distance from the chain head to queue
	hashLimit    = 256 // Maximum number of unique blocks or headers a peer may have announced
	blockLimit   = 64  // Maximum number of unique blocks a peer may have delivered
)

var (
	blockAnnounceInMeter   = metrics.NewRegisteredMeter("eth/fetcher/block/announces/in", nil)
	blockAnnounceOutTimer  = metrics.NewRegisteredTimer("eth/fetcher/block/announces/out", nil)
	blockAnnounceDropMeter = metrics.NewRegisteredMeter("eth/fetcher/block/announces/drop", nil)
	blockAnnounceDOSMeter  = metrics.NewRegisteredMeter("eth/fetcher/block/announces/dos", nil)

	blockBroadcastInMeter   = metrics.NewRegisteredMeter("eth/fetcher/block/broadcasts/in", nil)
	blockBroadcastOutTimer  = metrics.NewRegisteredTimer("eth/fetcher/block/broadcasts/out", nil)
	blockBroadcastDropMeter = metrics.NewRegisteredMeter("eth/fetcher/block/broadcasts/drop", nil)
	blockBroadcastDOSMeter  = metrics.NewRegisteredMeter("eth/fetcher/block/broadcasts/dos", nil)

	headerFetchMeter = metrics.NewRegisteredMeter("eth/fetcher/block/headers", nil)
	bodyFetchMeter   = metrics.NewRegisteredMeter("eth/fetcher/block/bodies", nil)

	headerFilterInMeter    = metrics.NewRegisteredMeter("eth/fetcher/block/filter/headers/in", nil)
	headerFilterOutMeter   = metrics.NewRegisteredMeter("eth/fetcher/block/filter/headers/out", nil)
	bodyFilterInMeter      = metrics.NewRegisteredMeter("eth/fetcher/block/filter/bodies/in", nil)
	bodyFilterOutMeter     = metrics.NewRegisteredMeter("eth/fetcher/block/filter/bodies/out", nil)
	extBlockFilterInMeter  = metrics.NewRegisteredMeter("eth/fetcher/block/filter/extblock/in", nil)
	extBlockFilterOutMeter = metrics.NewRegisteredMeter("eth/fetcher/block/filter/extblock/out", nil)
)

var errTerminated = errors.New("terminated")

// HeaderRetrievalFn is a callback type for retrieving a header from the local chain.
type HeaderRetrievalFn func(common.Hash) *types.Header

// blockRetrievalFn is a callback type for retrieving a block from the local chain.
type blockRetrievalFn func(common.Hash) *types.Block

// extBlockRetrievalFn is a callback type for retrieving a block from the local chain.
type extBlockRetrievalFn func(header *types.Header) ([]*types.ExternalBlock, error)

// headerRequesterFn is a callback type for sending a header retrieval request.
type headerRequesterFn func(common.Hash) error

// bodyRequesterFn is a callback type for sending a body retrieval request.
type bodyRequesterFn func([]common.Hash) error

// extBlockRequesterFn is a callback type for sending an external block retrieval request.
type extBlockRequesterFn func([]common.Hash) error

// headerVerifierFn is a callback type to verify a block's header for fast propagation.
type headerVerifierFn func(header *types.Header) error

// blockBroadcasterFn is a callback type for broadcasting a block to connected peers.
type blockBroadcasterFn func(block *types.Block, extBlocks []*types.ExternalBlock, propagate bool)

// chainHeightFn is a callback type to retrieve the current chain height.
type chainHeightFn func() uint64

// headersInsertFn is a callback type to insert a batch of headers into the local chain.
type headersInsertFn func(headers []*types.Header) (int, error)

// chainInsertFn is a callback type to insert a batch of blocks into the local chain.
type chainInsertFn func(types.Blocks, []*types.ExternalBlock) (int, error)

// addExtBlockFn is a callback type to insert a batch of external blocks into the cache.
type addExtBlockFn func([]*types.ExternalBlock) error

// peerDropFn is a callback type for dropping a peer detected as malicious.
type peerDropFn func(id string)

// blockAnnounce is the hash notification of the availability of a new block in the
// network.
type blockAnnounce struct {
	hash   common.Hash   // Hash of the block being announced
	number uint64        // Number of the block being announced (0 = unknown | old protocol)
	header *types.Header // Header of the block partially reassembled (new protocol)
	time   time.Time     // Timestamp of the announcement
	body   *types.Block  // Body of the block announcement

	origin string // Identifier of the peer originating the notification

	fetchHeader    headerRequesterFn   // Fetcher function to retrieve the header of an announced block
	fetchBodies    bodyRequesterFn     // Fetcher function to retrieve the body of an announced block
	fetchExtBlocks extBlockRequesterFn // Fetcher function to retrieve the external blocks of an announced block
}

// headerFilterTask represents a batch of headers needing fetcher filtering.
type headerFilterTask struct {
	peer    string          // The source peer of block headers
	headers []*types.Header // Collection of headers to filter
	time    time.Time       // Arrival time of the headers
}

// bodyFilterTask represents a batch of block bodies (transactions and uncles)
// needing fetcher filtering.
type bodyFilterTask struct {
	peer         string                 // The source peer of block bodies
	transactions [][]*types.Transaction // Collection of transactions per block bodies
	uncles       [][]*types.Header      // Collection of uncles per block bodies
	time         time.Time              // Arrival time of the blocks' contents
}

// extBlockFilterTask represents a batch of block bodies (transactions and uncles)
// needing fetcher filtering.
type extBlockFilterTask struct {
	peer      string                   // The source peer of block bodiess
	extBlocks [][]*types.ExternalBlock // Collection of external blocks per block
	time      time.Time                // Arrival time of the blocks' contents
}

// blockOrHeaderInject represents a schedules import operation.
type blockOrHeaderInject struct {
	origin string

	header    *types.Header          // Used for light mode fetcher which only cares about header.
	block     *types.Block           // Used for normal mode fetcher which imports full block.
	extBlocks []*types.ExternalBlock // UIsed for normal mode fetcher which imports
}

// number returns the block number of the injected object.
func (inject *blockOrHeaderInject) number() uint64 {
	if inject.header != nil {
		return inject.header.Number[types.QuaiNetworkContext].Uint64()
	}
	return inject.block.NumberU64()
}

// number returns the block hash of the injected object.
func (inject *blockOrHeaderInject) hash() common.Hash {
	if inject.header != nil {
		return inject.header.Hash()
	}
	return inject.block.Hash()
}

// BlockFetcher is responsible for accumulating block announcements from various peers
// and scheduling them for retrieval.
type BlockFetcher struct {
	light bool // The indicator whether it's a light fetcher or normal one.

	// Various event channels
	notify chan *blockAnnounce
	inject chan *blockOrHeaderInject

	headerFilter   chan chan *headerFilterTask
	bodyFilter     chan chan *bodyFilterTask
	extBlockFilter chan chan *extBlockFilterTask

	done chan common.Hash
	quit chan struct{}

	// Announce states
	announces  map[string]int                   // Per peer blockAnnounce counts to prevent memory exhaustion
	announced  map[common.Hash][]*blockAnnounce // Announced blocks, scheduled for fetching
	fetching   map[common.Hash]*blockAnnounce   // Announced blocks, currently fetching
	fetched    map[common.Hash][]*blockAnnounce // Blocks with headers fetched, scheduled for body retrieval
	completing map[common.Hash]*blockAnnounce   // Blocks with headers, currently body-completing

	// Block cache
	queue  *prque.Prque                         // Queue containing the import operations (block number sorted)
	queues map[string]int                       // Per peer block counts to prevent memory exhaustion
	queued map[common.Hash]*blockOrHeaderInject // Set of already queued blocks (to dedup imports)

	// Callbacks
	getHeader      HeaderRetrievalFn   // Retrieves a header from the local chain
	getBlock       blockRetrievalFn    // Retrieves a block from the local chain
	verifyHeader   headerVerifierFn    // Checks if a block's headers have a valid proof of work
	broadcastBlock blockBroadcasterFn  // Broadcasts a block to connected peers
	chainHeight    chainHeightFn       // Retrieves the current chain's height
	insertHeaders  headersInsertFn     // Injects a batch of headers into the chain
	insertChain    chainInsertFn       // Injects a batch of blocks into the chain
	addExtBlocks   addExtBlockFn       // Adds a batch of external blocks to our cache
	dropPeer       peerDropFn          // Drops a peer for misbehaving
	getExtBlocks   extBlockRetrievalFn // Retrieves external blocks for a block

	// Testing hooks
	announceChangeHook func(common.Hash, bool)           // Method to call upon adding or deleting a hash from the blockAnnounce list
	queueChangeHook    func(common.Hash, bool)           // Method to call upon adding or deleting a block from the import queue
	fetchingHook       func([]common.Hash)               // Method to call upon starting a block (eth/61) or header (eth/62) fetch
	completingHook     func([]common.Hash)               // Method to call upon starting a block body fetch (eth/62)
	importedHook       func(*types.Header, *types.Block) // Method to call upon successful header or block import (both eth/61 and eth/62)
}

// NewBlockFetcher creates a block fetcher to retrieve blocks based on hash announcements.
func NewBlockFetcher(light bool, getHeader HeaderRetrievalFn, getBlock blockRetrievalFn, verifyHeader headerVerifierFn, broadcastBlock blockBroadcasterFn, chainHeight chainHeightFn, insertHeaders headersInsertFn, insertChain chainInsertFn, dropPeer peerDropFn, getExtBlocks extBlockRetrievalFn, addExtBlocks addExtBlockFn) *BlockFetcher {
	return &BlockFetcher{
		light:          light,
		notify:         make(chan *blockAnnounce),
		inject:         make(chan *blockOrHeaderInject),
		headerFilter:   make(chan chan *headerFilterTask),
		bodyFilter:     make(chan chan *bodyFilterTask),
		extBlockFilter: make(chan chan *extBlockFilterTask),
		done:           make(chan common.Hash),
		quit:           make(chan struct{}),
		announces:      make(map[string]int),
		announced:      make(map[common.Hash][]*blockAnnounce),
		fetching:       make(map[common.Hash]*blockAnnounce),
		fetched:        make(map[common.Hash][]*blockAnnounce),
		completing:     make(map[common.Hash]*blockAnnounce),
		queue:          prque.New(nil),
		queues:         make(map[string]int),
		queued:         make(map[common.Hash]*blockOrHeaderInject),
		getHeader:      getHeader,
		getBlock:       getBlock,
		verifyHeader:   verifyHeader,
		broadcastBlock: broadcastBlock,
		chainHeight:    chainHeight,
		insertHeaders:  insertHeaders,
		insertChain:    insertChain,
		dropPeer:       dropPeer,
		getExtBlocks:   getExtBlocks,
		addExtBlocks:   addExtBlocks,
	}
}

// Start boots up the announcement based synchroniser, accepting and processing
// hash notifications and block fetches until termination requested.
func (f *BlockFetcher) Start() {
	go f.loop()
}

// Stop terminates the announcement based synchroniser, canceling all pending
// operations.
func (f *BlockFetcher) Stop() {
	close(f.quit)
}

// Notify announces the fetcher of the potential availability of a new block in
// the network.
func (f *BlockFetcher) Notify(peer string, hash common.Hash, number uint64, time time.Time,
	headerFetcher headerRequesterFn, bodyFetcher bodyRequesterFn, extBlockFetcher extBlockRequesterFn) error {
	block := &blockAnnounce{
		hash:           hash,
		number:         number,
		time:           time,
		origin:         peer,
		fetchHeader:    headerFetcher,
		fetchBodies:    bodyFetcher,
		fetchExtBlocks: extBlockFetcher,
	}
	select {
	case f.notify <- block:
		return nil
	case <-f.quit:
		return errTerminated
	}
}

// Enqueue tries to fill gaps the fetcher's future import queue.
func (f *BlockFetcher) Enqueue(peer string, block *types.Block, extBlocks []*types.ExternalBlock) error {
	op := &blockOrHeaderInject{
		origin:    peer,
		block:     block,
		extBlocks: extBlocks,
	}
	select {
	case f.inject <- op:
		return nil
	case <-f.quit:
		return errTerminated
	}
}

// FilterHeaders extracts all the headers that were explicitly requested by the fetcher,
// returning those that should be handled differently.
func (f *BlockFetcher) FilterHeaders(peer string, headers []*types.Header, time time.Time) []*types.Header {
	log.Info("Filtering headers", "peer", peer, "headers", len(headers))

	// Send the filter channel to the fetcher
	filter := make(chan *headerFilterTask)

	select {
	case f.headerFilter <- filter:
	case <-f.quit:
		return nil
	}
	// Request the filtering of the header list
	select {
	case filter <- &headerFilterTask{peer: peer, headers: headers, time: time}:
	case <-f.quit:
		return nil
	}
	// Retrieve the headers remaining after filtering
	select {
	case task := <-filter:
		return task.headers
	case <-f.quit:
		return nil
	}
}

// FilterBodies extracts all the block bodies that were explicitly requested by
// the fetcher, returning those that should be handled differently.
func (f *BlockFetcher) FilterBodies(peer string, transactions [][]*types.Transaction, uncles [][]*types.Header, time time.Time) ([][]*types.Transaction, [][]*types.Header) {
	log.Info("Filtering bodies", "peer", peer, "txs", len(transactions), "uncles", len(uncles))

	// Send the filter channel to the fetcher
	filter := make(chan *bodyFilterTask)

	select {
	case f.bodyFilter <- filter:
	case <-f.quit:
		return nil, nil
	}
	// Request the filtering of the body list
	select {
	case filter <- &bodyFilterTask{peer: peer, transactions: transactions, uncles: uncles, time: time}:
	case <-f.quit:
		return nil, nil
	}
	// Retrieve the bodies remaining after filtering
	select {
	case task := <-filter:
		return task.transactions, task.uncles
	case <-f.quit:
		return nil, nil
	}
}

// FilterExternalBlocks extracts all the block bodies that were explicitly requested by
// the fetcher, returning those that should be handled differently.
func (f *BlockFetcher) FilterExternalBlocks(peer string, extBlocks [][]*types.ExternalBlock, time time.Time) [][]*types.ExternalBlock {
	log.Info("Filtering external blocks", "peer", peer, "extBlocks", len(extBlocks))

	// Send the filter channel to the fetcher
	filter := make(chan *extBlockFilterTask)

	select {
	case f.extBlockFilter <- filter:
	case <-f.quit:
		return nil
	}
	// Request the filtering of the body list
	select {
	case filter <- &extBlockFilterTask{peer: peer, extBlocks: extBlocks, time: time}:
	case <-f.quit:
		return nil
	}
	// Retrieve the bodies remaining after filtering
	select {
	case task := <-filter:
		return task.extBlocks
	case <-f.quit:
		return nil
	}
}

// Loop is the main fetcher loop, checking and processing various notification
// events.
func (f *BlockFetcher) loop() {
	// Iterate the block fetching until a quit is requested
	var (
		fetchTimer    = time.NewTimer(0)
		completeTimer = time.NewTimer(0)
	)
	<-fetchTimer.C // clear out the channel
	<-completeTimer.C
	defer fetchTimer.Stop()
	defer completeTimer.Stop()

	for {
		// Clean up any expired block fetches
		for hash, announce := range f.fetching {
			if time.Since(announce.time) > fetchTimeout {
				f.forgetHash(hash)
			}
		}
		// Import any queued blocks that could potentially fit
		height := f.chainHeight()
		for !f.queue.Empty() {
			op := f.queue.PopItem().(*blockOrHeaderInject)
			fmt.Println("Popping item from import queue", "hash", op.hash())
			hash := op.hash()
			if f.queueChangeHook != nil {
				f.queueChangeHook(hash, false)
			}
			// If too high up the chain or phase, continue later
			number := op.number()
			if number > height+1 {
				fmt.Println("too high up number chain", "number", number, "height+1", height+1)
				f.queue.Push(op, -int64(number))
				if f.queueChangeHook != nil {
					f.queueChangeHook(hash, true)
				}
				break
			}
			// Otherwise if fresh and still unknown, try and import
			if (number+maxUncleDist < height) || (f.light && f.getHeader(hash) != nil) || (!f.light && f.getBlock(hash) != nil) {
				fmt.Println("fresh and still unknown", number, maxUncleDist, height, f.getBlock(hash) != nil)
				f.forgetBlock(hash)
				continue
			}
			// if f.light {
			// 	f.importHeaders(op.origin, op.header)
			// } else {
			// 	f.importBlocks(op.origin, op.block, op.extBlocks)
			// }
			f.importBlocks(op.origin, op.block, op.extBlocks)
		}
		// Wait for an outside event to occur
		select {
		case <-f.quit:
			// BlockFetcher terminating, abort all operations
			return

		case notification := <-f.notify:
			// A block was announced, make sure the peer isn't DOSing us
			blockAnnounceInMeter.Mark(1)

			count := f.announces[notification.origin] + 1
			if count > hashLimit {
				log.Info("Peer exceeded outstanding announces", "peer", notification.origin, "limit", hashLimit)
				blockAnnounceDOSMeter.Mark(1)
				break
			}
			// If we have a valid block number, check that it's potentially useful
			if notification.number > 0 {
				if dist := int64(notification.number) - int64(f.chainHeight()); dist < -maxUncleDist || dist > maxQueueDist {
					log.Info("Peer discarded announcement", "peer", notification.origin, "number", notification.number, "hash", notification.hash, "distance", dist)
					blockAnnounceDropMeter.Mark(1)
					break
				}
			}
			// All is well, schedule the announce if block's not yet downloading
			if _, ok := f.fetching[notification.hash]; ok {
				break
			}
			if _, ok := f.completing[notification.hash]; ok {
				break
			}
			f.announces[notification.origin] = count
			f.announced[notification.hash] = append(f.announced[notification.hash], notification)
			if f.announceChangeHook != nil && len(f.announced[notification.hash]) == 1 {
				f.announceChangeHook(notification.hash, true)
			}
			if len(f.announced) == 1 {
				f.rescheduleFetch(fetchTimer)
			}

		case op := <-f.inject:
			// A direct block insertion was requested, try and fill any pending gaps
			blockBroadcastInMeter.Mark(1)

			// Now only direct block injection is allowed, drop the header injection
			// here silently if we receive.
			if f.light {
				continue
			}
			log.Info("block_fetcher: enqueue 1 inject", "op.block", op.block.Hash(), "extBlocks", len(op.extBlocks))
			f.enqueue(op.origin, nil, op.block, op.extBlocks)

		case hash := <-f.done:
			// A pending import finished, remove all traces of the notification
			f.forgetHash(hash)
			f.forgetBlock(hash)

		case <-fetchTimer.C:
			// At least one block's timer ran out, check for needing retrieval
			request := make(map[string][]common.Hash)

			for hash, announces := range f.announced {
				// In current LES protocol(les2/les3), only header announce is
				// available, no need to wait too much time for header broadcast.
				timeout := arriveTimeout - gatherSlack
				if f.light {
					timeout = 0
				}
				if time.Since(announces[0].time) > timeout {
					// Pick a random peer to retrieve from, reset all others
					announce := announces[rand.Intn(len(announces))]
					f.forgetHash(hash)

					// If the block still didn't arrive, queue for fetching
					if (f.light && f.getHeader(hash) == nil) || (!f.light && f.getBlock(hash) == nil) {
						request[announce.origin] = append(request[announce.origin], hash)
						f.fetching[hash] = announce
					}

					if !f.light && f.getBlock(hash) != nil {
						header := f.getBlock(hash).Header()
						_, err := f.getExtBlocks(header)
						if err != nil {
							request[announce.origin] = append(request[announce.origin], hash)
							f.fetching[hash] = announce
						}
					}
				}
			}
			// Send out all block header requests
			for peer, hashes := range request {
				log.Info("Fetching scheduled headers", "peer", peer, "list", hashes)

				// Create a closure of the fetch and schedule in on a new thread
				fetchHeader, hashes := f.fetching[hashes[0]].fetchHeader, hashes
				go func() {
					if f.fetchingHook != nil {
						f.fetchingHook(hashes)
					}
					for _, hash := range hashes {
						headerFetchMeter.Mark(1)
						fetchHeader(hash) // Suboptimal, but protocol doesn't allow batch header retrievals
					}
				}()
			}
			// Schedule the next fetch if blocks are still pending
			f.rescheduleFetch(fetchTimer)

		case <-completeTimer.C:
			// At least one header's timer ran out, retrieve everything
			request := make(map[string][]common.Hash)
			fmt.Println("Triggered complete timer")
			for hash, announces := range f.fetched {
				fmt.Println("Iterating on f.fetched", hash)
				// Pick a random peer to retrieve from, reset all others
				announce := announces[rand.Intn(len(announces))]
				f.forgetHash(hash)

				block := f.getBlock(hash)
				if block == nil {
					request[announce.origin] = append(request[announce.origin], hash)
					f.completing[hash] = announce
				} else {
					_, err := f.getExtBlocks(block.Header())
					if err != nil {
						request[announce.origin] = append(request[announce.origin], hash)
						f.completing[hash] = announce
					}
				}
			}
			// Send out all block body requests
			for peer, hashes := range request {
				log.Info("Fetching scheduled bodies", "peer", peer, "list", hashes)

				// Create a closure of the fetch and schedule in on a new thread
				if f.completingHook != nil {
					f.completingHook(hashes)
				}
				bodyFetchMeter.Mark(int64(len(hashes)))
				go f.completing[hashes[0]].fetchBodies(hashes)
				go f.completing[hashes[0]].fetchExtBlocks(hashes)
			}
			// Schedule the next fetch if blocks are still pending
			f.rescheduleComplete(completeTimer)

		case filter := <-f.headerFilter:
			// Headers arrived from a remote peer. Extract those that were explicitly
			// requested by the fetcher, and return everything else so it's delivered
			// to other parts of the system.
			var task *headerFilterTask
			select {
			case task = <-filter:
			case <-f.quit:
				return
			}
			headerFilterInMeter.Mark(int64(len(task.headers)))

			// Split the batch of headers into unknown ones (to return to the caller),
			// known incomplete ones (requiring body retrievals) and completed blocks.
			unknown, incomplete, complete, lightHeaders := []*types.Header{}, []*blockAnnounce{}, []*types.Block{}, []*blockAnnounce{}
			for _, header := range task.headers {
				hash := header.Hash()

				// Filter fetcher-requested headers from other synchronisation algorithms
				if announce := f.fetching[hash]; announce != nil && announce.origin == task.peer && f.fetched[hash] == nil && f.completing[hash] == nil && f.queued[hash] == nil {
					// If the delivered header does not match the promised number, drop the announcer
					if header.Number[types.QuaiNetworkContext].Uint64() != announce.number {
						log.Info("Invalid block number fetched", "peer", announce.origin, "hash", header.Hash(), "announced", announce.number, "provided", header.Number)
						f.dropPeer(announce.origin)
						f.forgetHash(hash)
						continue
					}
					// Collect all headers only if we are running in light
					// mode and the headers are not imported by other means.
					if f.light {
						if f.getHeader(hash) == nil {
							announce.header = header
							lightHeaders = append(lightHeaders, announce)
						}
						f.forgetHash(hash)
						continue
					}
					// Only keep if not imported by other means
					if f.getBlock(hash) == nil {
						announce.header = header
						announce.time = task.time

						// If the block is empty (header only), short circuit into the final import queue
						if types.IsEqualHashSlice(header.TxHash, types.EmptyRootHash) && types.IsEqualHashSlice(header.UncleHash, types.EmptyUncleHash) {
							log.Trace("Block empty, skipping body retrieval", "peer", announce.origin, "number", header.Number, "hash", header.Hash())

							block := types.NewBlockWithHeader(header)
							block.ReceivedAt = task.time

							complete = append(complete, block)
							announce.body = block
							f.completing[hash] = announce
							continue
						}
						// Otherwise add to the list of blocks needing completion
						incomplete = append(incomplete, announce)
					} else {
						log.Info("Block already imported, discarding header", "peer", announce.origin, "number", header.Number, "hash", header.Hash())
						f.forgetHash(hash)
					}
				} else {
					// BlockFetcher doesn't know about it, add to the return list
					unknown = append(unknown, header)
				}
			}
			headerFilterOutMeter.Mark(int64(len(unknown)))
			select {
			case filter <- &headerFilterTask{headers: unknown, time: task.time}:
			case <-f.quit:
				return
			}
			// Schedule the retrieved headers for body completion
			for _, announce := range incomplete {
				hash := announce.header.Hash()
				if _, ok := f.completing[hash]; ok {
					continue
				}
				f.fetched[hash] = append(f.fetched[hash], announce)
				if len(f.fetched) == 1 {
					f.rescheduleComplete(completeTimer)
				}
			}
			// Schedule the header for light fetcher import
			for _, announce := range lightHeaders {
				fmt.Println("enqueue 3: lightHeaders")
				f.enqueue(announce.origin, announce.header, nil, nil)
			}
			// Schedule the header-only blocks for import
			for _, block := range complete {
				if announce := f.completing[block.Hash()]; announce != nil {
					extBlocks, err := f.getExtBlocks(announce.header)
					if err == nil {
						f.enqueue(announce.origin, nil, block, extBlocks)
					} else {
						announce.fetchExtBlocks([]common.Hash{announce.header.Hash()})
						announce.body = block
						f.completing[block.Hash()] = announce
					}
				}
			}

		case filter := <-f.bodyFilter:
			// Block bodies arrived, extract any explicitly requested blocks, return the rest
			var task *bodyFilterTask
			select {
			case task = <-filter:
			case <-f.quit:
				return
			}
			bodyFilterInMeter.Mark(int64(len(task.transactions)))
			blocks := []*types.Block{}
			// abort early if there's nothing explicitly requested
			if len(f.completing) > 0 {
				for i := 0; i < len(task.transactions) && i < len(task.uncles); i++ {
					// Match up a body to any possible completion request
					var (
						matched   = false
						uncleHash common.Hash // calculated lazily and reused
						txnHash   common.Hash // calculated lazily and reused
					)
					for hash, announce := range f.completing {
						if f.queued[hash] != nil || announce.origin != task.peer {
							continue
						}
						if uncleHash == (common.Hash{}) {
							uncleHash = types.CalcUncleHash(task.uncles[i])
						}
						if uncleHash != announce.header.UncleHash[types.QuaiNetworkContext] {
							continue
						}
						if txnHash == (common.Hash{}) {
							txnHash = types.DeriveSha(types.Transactions(task.transactions[i]), trie.NewStackTrie(nil))
						}
						if txnHash != announce.header.TxHash[types.QuaiNetworkContext] {
							continue
						}
						// Mark the body matched, reassemble if still unknown
						matched = true
						if f.getBlock(hash) == nil {
							block := types.NewBlockWithHeader(announce.header).WithBody(task.transactions[i], task.uncles[i])
							block.ReceivedAt = task.time
							blocks = append(blocks, block)
						} else {
							f.forgetHash(hash)
						}

					}
					if matched {
						task.transactions = append(task.transactions[:i], task.transactions[i+1:]...)
						task.uncles = append(task.uncles[:i], task.uncles[i+1:]...)
						i--
						continue
					}
				}
			}
			bodyFilterOutMeter.Mark(int64(len(task.transactions)))
			select {
			case filter <- task:
			case <-f.quit:
				return
			}
			// Schedule the retrieved blocks for ordered import
			for _, block := range blocks {
				if announce := f.completing[block.Hash()]; announce != nil {
					extBlocks, err := f.getExtBlocks(announce.header)
					if err == nil {
						f.enqueue(announce.origin, nil, block, extBlocks)
					} else {
						announce.fetchExtBlocks([]common.Hash{announce.header.Hash()})
						announce.body = block
						f.completing[block.Hash()] = announce
					}
				}
			}

		case filter := <-f.extBlockFilter:
			// Block bodies arrived, extract any explicitly requested blocks, return the rest
			var task *extBlockFilterTask
			select {
			case task = <-filter:
			case <-f.quit:
				return
			}
			extBlockFilterInMeter.Mark(int64(len(task.extBlocks)))
			blockOperations := []*blockOrHeaderInject{}
			// abort early if there's nothing explicitly requested
			if len(f.completing) > 0 {
				for _, extBlockSet := range task.extBlocks {
<<<<<<< HEAD
					fmt.Println("Adding external blocks in extBlockFilter")
=======
>>>>>>> bee62d9c
					f.addExtBlocks(extBlockSet)
					for _, announce := range f.completing {
						extBlocks, err := f.getExtBlocks(announce.header)
						if err != nil {
							continue
						}
						op := &blockOrHeaderInject{origin: announce.origin, header: announce.header, block: announce.body, extBlocks: extBlocks}
						blockOperations = append(blockOperations, op)
					}

				}
			}
			extBlockFilterOutMeter.Mark(int64(len(task.extBlocks)))
			select {
			case filter <- task:
			case <-f.quit:
				return
			}
			// Schedule the retrieved blocks for ordered import
			for _, op := range blockOperations {
				if op.block != nil {
					if announce := f.completing[op.block.Hash()]; announce != nil {
<<<<<<< HEAD
						log.Info("block_fetcher: enqueue 5 completing", "op.block", op.block.Hash(), "extBlocks", len(op.extBlocks))
=======
>>>>>>> bee62d9c
						f.enqueue(announce.origin, nil, op.block, op.extBlocks)
					}
				}
			}
		}
	}
}

// rescheduleFetch resets the specified fetch timer to the next blockAnnounce timeout.
func (f *BlockFetcher) rescheduleFetch(fetch *time.Timer) {
	// Short circuit if no blocks are announced
	if len(f.announced) == 0 {
		return
	}
	// Schedule announcement retrieval quickly for light mode
	// since server won't send any headers to client.
	if f.light {
		fetch.Reset(lightTimeout)
		return
	}
	// Otherwise find the earliest expiring announcement
	earliest := time.Now()
	for _, announces := range f.announced {
		if earliest.After(announces[0].time) {
			earliest = announces[0].time
		}
	}
	fetch.Reset(arriveTimeout - time.Since(earliest))
}

// rescheduleComplete resets the specified completion timer to the next fetch timeout.
func (f *BlockFetcher) rescheduleComplete(complete *time.Timer) {
	// Short circuit if no headers are fetched
	if len(f.fetched) == 0 {
		return
	}
	// Otherwise find the earliest expiring announcement
	earliest := time.Now()
	for _, announces := range f.fetched {
		if earliest.After(announces[0].time) {
			earliest = announces[0].time
		}
	}
	complete.Reset(gatherSlack - time.Since(earliest))
}

// enqueue schedules a new header or block import operation, if the component
// to be imported has not yet been seen.
func (f *BlockFetcher) enqueue(peer string, header *types.Header, block *types.Block, extBlocks []*types.ExternalBlock) {
	var (
		hash   common.Hash
		number uint64
	)
	if header != nil {
		hash, number = header.Hash(), header.Number[types.QuaiNetworkContext].Uint64()
	} else {
		hash, number = block.Hash(), block.NumberU64()
	}
	// Ensure the peer isn't DOSing us
	count := f.queues[peer] + 1
	if count > blockLimit {
		log.Info("Discarded delivered header or block, exceeded allowance", "peer", peer, "number", number, "hash", hash, "limit", blockLimit)
		blockBroadcastDOSMeter.Mark(1)
		f.forgetHash(hash)
		return
	}
	// Discard any past or too distant blocks
	if dist := int64(number) - int64(f.chainHeight()); dist < -maxUncleDist || dist > maxQueueDist {
		log.Info("Discarded delivered header or block, too far away", "peer", peer, "number", number, "hash", hash, "distance", dist)
		blockBroadcastDropMeter.Mark(1)
		f.forgetHash(hash)
		return
	}
	// Schedule the block for future importing
	if _, ok := f.queued[hash]; !ok {
		op := &blockOrHeaderInject{origin: peer, extBlocks: extBlocks}
		if header != nil {
			op.header = header
		} else {
			op.block = block
		}
		f.queues[peer] = count
		f.queued[hash] = op
		f.queue.Push(op, -int64(number))
		if f.queueChangeHook != nil {
			f.queueChangeHook(hash, true)
		}
		log.Info("Queued delivered header or block", "peer", peer, "number", number, "hash", hash, "queued", f.queue.Size(), "extBlocks", len(extBlocks))
	}
}

// importHeaders spawns a new goroutine to run a header insertion into the chain.
// If the header's number is at the same height as the current import phase, it
// updates the phase states accordingly.
func (f *BlockFetcher) importHeaders(peer string, header *types.Header) {
	hash := header.Hash()
	log.Info("Importing propagated header", "peer", peer, "number", header.Number, "hash", hash)

	go func() {
		defer func() { f.done <- hash }()
		// If the parent's unknown, abort insertion
		parent := f.getHeader(header.ParentHash[types.QuaiNetworkContext])
		if parent == nil {
			log.Info("Unknown parent of propagated header", "peer", peer, "number", header.Number, "hash", hash, "parent", header.ParentHash)
			return
		}
		// Validate the header and if something went wrong, drop the peer
		if err := f.verifyHeader(header); err != nil && err != consensus.ErrFutureBlock {
			log.Info("Propagated header verification failed", "peer", peer, "number", header.Number, "hash", hash, "err", err)
			f.dropPeer(peer)
			return
		}
		// Run the actual import and log any issues
		if _, err := f.insertHeaders([]*types.Header{header}); err != nil {
			log.Info("Propagated header import failed", "peer", peer, "number", header.Number, "hash", hash, "err", err)
			return
		}
		// Invoke the testing hook if needed
		if f.importedHook != nil {
			f.importedHook(header, nil)
		}
	}()
}

// importBlocks spawns a new goroutine to run a block insertion into the chain. If the
// block's number is at the same height as the current import phase, it updates
// the phase states accordingly.
func (f *BlockFetcher) importBlocks(peer string, block *types.Block, extBlocks []*types.ExternalBlock) {
	hash := block.Hash()

	// Run the import on a new thread
	log.Info("Importing propagated block", "peer", peer, "number", block.Number(), "hash", hash, "extBlocks", extBlocks)
	go func() {
		defer func() { f.done <- hash }()

		// If the parent's unknown, abort insertion
		parent := f.getBlock(block.ParentHash())
		if parent == nil {
			log.Info("Unknown parent of propagated block", "peer", peer, "number", block.Number(), "hash", hash, "parent", block.ParentHash())
			return
		}
		// Quickly validate the header and propagate the block if it passes
		switch err := f.verifyHeader(block.Header()); err {
		case nil:
			// All ok, quickly propagate to our peers
			blockBroadcastOutTimer.UpdateSince(block.ReceivedAt)
			extBlocks, err = f.getExtBlocks(block.Header())
			if err == nil {
				go f.broadcastBlock(block, extBlocks, true)
			}

		case consensus.ErrFutureBlock:
			// Weird future block, don't fail, but neither propagate

		default:
			// Something went very wrong, drop the peer
			log.Info("Propagated block verification failed", "peer", peer, "number", block.Number(), "hash", hash, "err", err)
			f.dropPeer(peer)
			return
		}

		// Run the actual import and log any issues
		log.Info("importBlocks: Inserting block into chain", "hash", block.Hash(), "extBlocks", len(extBlocks))
		if _, err := f.insertChain(types.Blocks{block}, extBlocks); err != nil {
			log.Info("Propagated block import failed", "peer", peer, "number", block.Number(), "hash", hash, "err", err)
			return
		}
		// If import succeeded, broadcast the block
		blockAnnounceOutTimer.UpdateSince(block.ReceivedAt)
		var err error
		extBlocks, err = f.getExtBlocks(block.Header())
		if err == nil {
			go f.broadcastBlock(block, extBlocks, false)
		}
		// Invoke the testing hook if needed
		if f.importedHook != nil {
			f.importedHook(nil, block)
		}
	}()
}

// forgetHash removes all traces of a block announcement from the fetcher's
// internal state.
func (f *BlockFetcher) forgetHash(hash common.Hash) {
	// Remove all pending announces and decrement DOS counters
	if announceMap, ok := f.announced[hash]; ok {
		for _, announce := range announceMap {
			f.announces[announce.origin]--
			if f.announces[announce.origin] <= 0 {
				delete(f.announces, announce.origin)
			}
		}
		delete(f.announced, hash)
		if f.announceChangeHook != nil {
			f.announceChangeHook(hash, false)
		}
	}
	// Remove any pending fetches and decrement the DOS counters
	if announce := f.fetching[hash]; announce != nil {
		f.announces[announce.origin]--
		if f.announces[announce.origin] <= 0 {
			delete(f.announces, announce.origin)
		}
		delete(f.fetching, hash)
	}

	// Remove any pending completion requests and decrement the DOS counters
	for _, announce := range f.fetched[hash] {
		f.announces[announce.origin]--
		if f.announces[announce.origin] <= 0 {
			delete(f.announces, announce.origin)
		}
	}
	delete(f.fetched, hash)

	// Remove any pending completions and decrement the DOS counters
	if announce := f.completing[hash]; announce != nil {
		f.announces[announce.origin]--
		if f.announces[announce.origin] <= 0 {
			delete(f.announces, announce.origin)
		}
		delete(f.completing, hash)
	}
}

// forgetBlock removes all traces of a queued block from the fetcher's internal
// state.
func (f *BlockFetcher) forgetBlock(hash common.Hash) {
	if insert := f.queued[hash]; insert != nil {
		f.queues[insert.origin]--
		if f.queues[insert.origin] == 0 {
			delete(f.queues, insert.origin)
		}
		delete(f.queued, hash)
	}
}<|MERGE_RESOLUTION|>--- conflicted
+++ resolved
@@ -19,6 +19,7 @@
 
 import (
 	"errors"
+	"fmt"
 	"math/rand"
 	"time"
 
@@ -770,10 +771,6 @@
 			// abort early if there's nothing explicitly requested
 			if len(f.completing) > 0 {
 				for _, extBlockSet := range task.extBlocks {
-<<<<<<< HEAD
-					fmt.Println("Adding external blocks in extBlockFilter")
-=======
->>>>>>> bee62d9c
 					f.addExtBlocks(extBlockSet)
 					for _, announce := range f.completing {
 						extBlocks, err := f.getExtBlocks(announce.header)
@@ -796,10 +793,6 @@
 			for _, op := range blockOperations {
 				if op.block != nil {
 					if announce := f.completing[op.block.Hash()]; announce != nil {
-<<<<<<< HEAD
-						log.Info("block_fetcher: enqueue 5 completing", "op.block", op.block.Hash(), "extBlocks", len(op.extBlocks))
-=======
->>>>>>> bee62d9c
 						f.enqueue(announce.origin, nil, op.block, op.extBlocks)
 					}
 				}
