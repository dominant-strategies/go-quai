--- conflicted
+++ resolved
@@ -120,15 +120,11 @@
 	return errors.New("light client does not support external block caching.")
 }
 
-<<<<<<< HEAD
 func (b *LesApiBackend) GetExternalBlockTraceSet(header *types.Header, context int) (*types.ExternalBlock, error) {
 	return nil, errors.New("light client does not support external block caching.")
 }
 
-func (b *LesApiBackend) ReOrgRollBack(header *types.Header) error {
-=======
 func (b *LesApiBackend) ReOrgRollBack(header *types.Header, validHeaders []*types.Header, invalidHeaders []*types.Header) error {
->>>>>>> 4700b0a3
 	return errors.New("light client does not support reorg.")
 }
 
