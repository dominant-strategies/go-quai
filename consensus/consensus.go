--- conflicted
+++ resolved
@@ -52,11 +52,7 @@
 	GetLinkExternalBlocks(header *types.Header) ([]*types.ExternalBlock, error)
 
 	// GetExternalBlock retrieves an external block header by its hash and context.
-<<<<<<< HEAD
-	GetExternalBlock(hash common.Hash, number uint64, location []byte, context uint64) (*types.ExternalBlock, error)
-=======
 	GetExternalBlock(hash common.Hash, location []byte, context uint64) (*types.ExternalBlock, error)
->>>>>>> 5e7306b1
 
 	// QueueAndRetrieveExtBlocks passes external blocks to the queue and returns the amount available for this block
 	QueueAndRetrieveExtBlocks(externalBlocks []*types.ExternalBlock, header *types.Header) []*types.ExternalBlock
