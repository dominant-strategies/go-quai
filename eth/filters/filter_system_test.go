// Copyright 2016 The go-ethereum Authors
// This file is part of the go-ethereum library.
//
// The go-ethereum library is free software: you can redistribute it and/or modify
// it under the terms of the GNU Lesser General Public License as published by
// the Free Software Foundation, either version 3 of the License, or
// (at your option) any later version.
//
// The go-ethereum library is distributed in the hope that it will be useful,
// but WITHOUT ANY WARRANTY; without even the implied warranty of
// MERCHANTABILITY or FITNESS FOR A PARTICULAR PURPOSE. See the
// GNU Lesser General Public License for more details.
//
// You should have received a copy of the GNU Lesser General Public License
// along with the go-ethereum library. If not, see <http://www.gnu.org/licenses/>.

package filters

import (
	"context"
	"fmt"
	"math/big"
	"math/rand"
	"reflect"
	"runtime"
	"testing"
	"time"

	ethereum "github.com/spruce-solutions/go-quai"
	"github.com/spruce-solutions/go-quai/common"
	"github.com/spruce-solutions/go-quai/consensus/ethash"
	"github.com/spruce-solutions/go-quai/core"
	"github.com/spruce-solutions/go-quai/core/bloombits"
	"github.com/spruce-solutions/go-quai/core/rawdb"
	"github.com/spruce-solutions/go-quai/core/types"
	"github.com/spruce-solutions/go-quai/ethdb"
	"github.com/spruce-solutions/go-quai/event"
	"github.com/spruce-solutions/go-quai/params"
	"github.com/spruce-solutions/go-quai/rpc"
)

var (
	deadline = 5 * time.Minute
)

type testBackend struct {
	mux              *event.TypeMux
	db               ethdb.Database
	sections         uint64
	txFeed           event.Feed
	logsFeed         event.Feed
	rmLogsFeed       event.Feed
	pendingLogsFeed  event.Feed
	chainFeed        event.Feed
	pendingBlockFeed event.Feed
}

func (b *testBackend) ChainDb() ethdb.Database {
	return b.db
}

func (b *testBackend) HeaderByNumber(ctx context.Context, blockNr rpc.BlockNumber) (*types.Header, error) {
	var (
		hash common.Hash
		num  uint64
	)
	if blockNr == rpc.LatestBlockNumber {
		hash = rawdb.ReadHeadBlockHash(b.db)
		number := rawdb.ReadHeaderNumber(b.db, hash)
		if number == nil {
			return nil, nil
		}
		num = *number
	} else {
		num = uint64(blockNr)
		hash = rawdb.ReadCanonicalHash(b.db, num)
	}
	return rawdb.ReadHeader(b.db, hash, num), nil
}

func (b *testBackend) HeaderByHash(ctx context.Context, hash common.Hash) (*types.Header, error) {
	number := rawdb.ReadHeaderNumber(b.db, hash)
	if number == nil {
		return nil, nil
	}
	return rawdb.ReadHeader(b.db, hash, *number), nil
}

func (b *testBackend) GetReceipts(ctx context.Context, hash common.Hash) (types.Receipts, error) {
	if number := rawdb.ReadHeaderNumber(b.db, hash); number != nil {
		return rawdb.ReadReceipts(b.db, hash, *number, params.TestChainConfig), nil
	}
	return nil, nil
}

func (b *testBackend) SubscribeReOrgEvent(ch chan<- core.ReOrgRollup) event.Subscription {
	return nil
}

<<<<<<< HEAD
func (b *testBackend) SubscribeMissingExternalBlockEvent(ch chan<- *types.Header) event.Subscription {
=======
func (b *testBackend) SubscribeChainUncleEvent(ch chan<- *types.Header) event.Subscription {
>>>>>>> 1e3c83ac
	return nil
}

func (b *testBackend) GetLogs(ctx context.Context, hash common.Hash) ([][]*types.Log, error) {
	number := rawdb.ReadHeaderNumber(b.db, hash)
	if number == nil {
		return nil, nil
	}
	receipts := rawdb.ReadReceipts(b.db, hash, *number, params.TestChainConfig)

	logs := make([][]*types.Log, len(receipts))
	for i, receipt := range receipts {
		logs[i] = receipt.Logs
	}
	return logs, nil
}

func (b *testBackend) SubscribeNewTxsEvent(ch chan<- core.NewTxsEvent) event.Subscription {
	return b.txFeed.Subscribe(ch)
}

func (b *testBackend) SubscribeRemovedLogsEvent(ch chan<- core.RemovedLogsEvent) event.Subscription {
	return b.rmLogsFeed.Subscribe(ch)
}

func (b *testBackend) SubscribeLogsEvent(ch chan<- []*types.Log) event.Subscription {
	return b.logsFeed.Subscribe(ch)
}

func (b *testBackend) SubscribePendingLogsEvent(ch chan<- []*types.Log) event.Subscription {
	return b.pendingLogsFeed.Subscribe(ch)
}

func (b *testBackend) SubscribePendingBlockEvent(ch chan<- *types.Header) event.Subscription {
	return b.pendingBlockFeed.Subscribe(ch)
}

func (b *testBackend) SubscribeChainEvent(ch chan<- core.ChainEvent) event.Subscription {
	return b.chainFeed.Subscribe(ch)
}

func (b *testBackend) BloomStatus() (uint64, uint64) {
	return params.BloomBitsBlocks, b.sections
}

func (b *testBackend) ServiceFilter(ctx context.Context, session *bloombits.MatcherSession) {
	requests := make(chan chan *bloombits.Retrieval)

	go session.Multiplex(16, 0, requests)
	go func() {
		for {
			// Wait for a service request or a shutdown
			select {
			case <-ctx.Done():
				return

			case request := <-requests:
				task := <-request

				task.Bitsets = make([][]byte, len(task.Sections))
				for i, section := range task.Sections {
					if rand.Int()%4 != 0 { // Handle occasional missing deliveries
						head := rawdb.ReadCanonicalHash(b.db, (section+1)*params.BloomBitsBlocks-1)
						task.Bitsets[i], _ = rawdb.ReadBloomBits(b.db, task.Bit, section, head)
					}
				}
				request <- task
			}
		}
	}()
}

// TestBlockSubscription tests if a block subscription returns block hashes for posted chain events.
// It creates multiple subscriptions:
// - one at the start and should receive all posted chain events and a second (blockHashes)
// - one that is created after a cutoff moment and uninstalled after a second cutoff moment (blockHashes[cutoff1:cutoff2])
// - one that is created after the second cutoff moment (blockHashes[cutoff2:])
func TestBlockSubscription(t *testing.T) {
	t.Parallel()

	var (
		db          = rawdb.NewMemoryDatabase()
		backend     = &testBackend{db: db}
		api         = NewPublicFilterAPI(backend, false, deadline)
		genesis     = (&core.Genesis{BaseFee: big.NewInt(params.InitialBaseFee)}).MustCommit(db)
		chain, _    = core.GenerateChain(params.TestChainConfig, genesis, ethash.NewFaker(), db, 10, func(i int, gen *core.BlockGen) {})
		chainEvents = []core.ChainEvent{}
	)

	for _, blk := range chain {
		chainEvents = append(chainEvents, core.ChainEvent{Hash: blk.Hash(), Block: blk})
	}

	chan0 := make(chan *types.Header)
	sub0 := api.events.SubscribeNewHeads(chan0)
	chan1 := make(chan *types.Header)
	sub1 := api.events.SubscribeNewHeads(chan1)

	go func() { // simulate client
		i1, i2 := 0, 0
		for i1 != len(chainEvents) || i2 != len(chainEvents) {
			select {
			case header := <-chan0:
				if chainEvents[i1].Hash != header.Hash() {
					t.Errorf("sub0 received invalid hash on index %d, want %x, got %x", i1, chainEvents[i1].Hash, header.Hash())
				}
				i1++
			case header := <-chan1:
				if chainEvents[i2].Hash != header.Hash() {
					t.Errorf("sub1 received invalid hash on index %d, want %x, got %x", i2, chainEvents[i2].Hash, header.Hash())
				}
				i2++
			}
		}

		sub0.Unsubscribe()
		sub1.Unsubscribe()
	}()

	time.Sleep(1 * time.Second)
	for _, e := range chainEvents {
		backend.chainFeed.Send(e)
	}

	<-sub0.Err()
	<-sub1.Err()
}

// TestPendingTxFilter tests whether pending tx filters retrieve all pending transactions that are posted to the event mux.
func TestPendingTxFilter(t *testing.T) {
	t.Parallel()

	var (
		db      = rawdb.NewMemoryDatabase()
		backend = &testBackend{db: db}
		api     = NewPublicFilterAPI(backend, false, deadline)

		transactions = []*types.Transaction{
			types.NewTransaction(0, common.HexToAddress("0xb794f5ea0ba39494ce83a213fffba74279579268"), new(big.Int), 0, new(big.Int), nil),
			types.NewTransaction(1, common.HexToAddress("0xb794f5ea0ba39494ce83a213fffba74279579268"), new(big.Int), 0, new(big.Int), nil),
			types.NewTransaction(2, common.HexToAddress("0xb794f5ea0ba39494ce83a213fffba74279579268"), new(big.Int), 0, new(big.Int), nil),
			types.NewTransaction(3, common.HexToAddress("0xb794f5ea0ba39494ce83a213fffba74279579268"), new(big.Int), 0, new(big.Int), nil),
			types.NewTransaction(4, common.HexToAddress("0xb794f5ea0ba39494ce83a213fffba74279579268"), new(big.Int), 0, new(big.Int), nil),
		}

		hashes []common.Hash
	)

	fid0 := api.NewPendingTransactionFilter()

	time.Sleep(1 * time.Second)
	backend.txFeed.Send(core.NewTxsEvent{Txs: transactions})

	timeout := time.Now().Add(1 * time.Second)
	for {
		results, err := api.GetFilterChanges(fid0)
		if err != nil {
			t.Fatalf("Unable to retrieve logs: %v", err)
		}

		h := results.([]common.Hash)
		hashes = append(hashes, h...)
		if len(hashes) >= len(transactions) {
			break
		}
		// check timeout
		if time.Now().After(timeout) {
			break
		}

		time.Sleep(100 * time.Millisecond)
	}

	if len(hashes) != len(transactions) {
		t.Errorf("invalid number of transactions, want %d transactions(s), got %d", len(transactions), len(hashes))
		return
	}
	for i := range hashes {
		if hashes[i] != transactions[i].Hash() {
			t.Errorf("hashes[%d] invalid, want %x, got %x", i, transactions[i].Hash(), hashes[i])
		}
	}
}

// TestLogFilterCreation test whether a given filter criteria makes sense.
// If not it must return an error.
func TestLogFilterCreation(t *testing.T) {
	var (
		db      = rawdb.NewMemoryDatabase()
		backend = &testBackend{db: db}
		api     = NewPublicFilterAPI(backend, false, deadline)

		testCases = []struct {
			crit    FilterCriteria
			success bool
		}{
			// defaults
			{FilterCriteria{}, true},
			// valid block number range
			{FilterCriteria{FromBlock: big.NewInt(1), ToBlock: big.NewInt(2)}, true},
			// "mined" block range to pending
			{FilterCriteria{FromBlock: big.NewInt(1), ToBlock: big.NewInt(rpc.LatestBlockNumber.Int64())}, true},
			// new mined and pending blocks
			{FilterCriteria{FromBlock: big.NewInt(rpc.LatestBlockNumber.Int64()), ToBlock: big.NewInt(rpc.PendingBlockNumber.Int64())}, true},
			// from block "higher" than to block
			{FilterCriteria{FromBlock: big.NewInt(2), ToBlock: big.NewInt(1)}, false},
			// from block "higher" than to block
			{FilterCriteria{FromBlock: big.NewInt(rpc.LatestBlockNumber.Int64()), ToBlock: big.NewInt(100)}, false},
			// from block "higher" than to block
			{FilterCriteria{FromBlock: big.NewInt(rpc.PendingBlockNumber.Int64()), ToBlock: big.NewInt(100)}, false},
			// from block "higher" than to block
			{FilterCriteria{FromBlock: big.NewInt(rpc.PendingBlockNumber.Int64()), ToBlock: big.NewInt(rpc.LatestBlockNumber.Int64())}, false},
		}
	)

	for i, test := range testCases {
		_, err := api.NewFilter(test.crit)
		if test.success && err != nil {
			t.Errorf("expected filter creation for case %d to success, got %v", i, err)
		}
		if !test.success && err == nil {
			t.Errorf("expected testcase %d to fail with an error", i)
		}
	}
}

// TestInvalidLogFilterCreation tests whether invalid filter log criteria results in an error
// when the filter is created.
func TestInvalidLogFilterCreation(t *testing.T) {
	t.Parallel()

	var (
		db      = rawdb.NewMemoryDatabase()
		backend = &testBackend{db: db}
		api     = NewPublicFilterAPI(backend, false, deadline)
	)

	// different situations where log filter creation should fail.
	// Reason: fromBlock > toBlock
	testCases := []FilterCriteria{
		0: {FromBlock: big.NewInt(rpc.PendingBlockNumber.Int64()), ToBlock: big.NewInt(rpc.LatestBlockNumber.Int64())},
		1: {FromBlock: big.NewInt(rpc.PendingBlockNumber.Int64()), ToBlock: big.NewInt(100)},
		2: {FromBlock: big.NewInt(rpc.LatestBlockNumber.Int64()), ToBlock: big.NewInt(100)},
	}

	for i, test := range testCases {
		if _, err := api.NewFilter(test); err == nil {
			t.Errorf("Expected NewFilter for case #%d to fail", i)
		}
	}
}

func TestInvalidGetLogsRequest(t *testing.T) {
	var (
		db        = rawdb.NewMemoryDatabase()
		backend   = &testBackend{db: db}
		api       = NewPublicFilterAPI(backend, false, deadline)
		blockHash = common.HexToHash("0x1111111111111111111111111111111111111111111111111111111111111111")
	)

	// Reason: Cannot specify both BlockHash and FromBlock/ToBlock)
	testCases := []FilterCriteria{
		0: {BlockHash: &blockHash, FromBlock: big.NewInt(100)},
		1: {BlockHash: &blockHash, ToBlock: big.NewInt(500)},
		2: {BlockHash: &blockHash, FromBlock: big.NewInt(rpc.LatestBlockNumber.Int64())},
	}

	for i, test := range testCases {
		if _, err := api.GetLogs(context.Background(), test); err == nil {
			t.Errorf("Expected Logs for case #%d to fail", i)
		}
	}
}

// TestLogFilter tests whether log filters match the correct logs that are posted to the event feed.
func TestLogFilter(t *testing.T) {
	t.Parallel()

	var (
		db      = rawdb.NewMemoryDatabase()
		backend = &testBackend{db: db}
		api     = NewPublicFilterAPI(backend, false, deadline)

		firstAddr      = common.HexToAddress("0x1111111111111111111111111111111111111111")
		secondAddr     = common.HexToAddress("0x2222222222222222222222222222222222222222")
		thirdAddress   = common.HexToAddress("0x3333333333333333333333333333333333333333")
		notUsedAddress = common.HexToAddress("0x9999999999999999999999999999999999999999")
		firstTopic     = common.HexToHash("0x1111111111111111111111111111111111111111111111111111111111111111")
		secondTopic    = common.HexToHash("0x2222222222222222222222222222222222222222222222222222222222222222")
		notUsedTopic   = common.HexToHash("0x9999999999999999999999999999999999999999999999999999999999999999")

		// posted twice, once as regular logs and once as pending logs.
		allLogs = []*types.Log{
			{Address: firstAddr},
			{Address: firstAddr, Topics: []common.Hash{firstTopic}, BlockNumber: 1},
			{Address: secondAddr, Topics: []common.Hash{firstTopic}, BlockNumber: 1},
			{Address: thirdAddress, Topics: []common.Hash{secondTopic}, BlockNumber: 2},
			{Address: thirdAddress, Topics: []common.Hash{secondTopic}, BlockNumber: 3},
		}

		expectedCase7  = []*types.Log{allLogs[3], allLogs[4], allLogs[0], allLogs[1], allLogs[2], allLogs[3], allLogs[4]}
		expectedCase11 = []*types.Log{allLogs[1], allLogs[2], allLogs[1], allLogs[2]}

		testCases = []struct {
			crit     FilterCriteria
			expected []*types.Log
			id       rpc.ID
		}{
			// match all
			0: {FilterCriteria{}, allLogs, ""},
			// match none due to no matching addresses
			1: {FilterCriteria{Addresses: []common.Address{{}, notUsedAddress}, Topics: [][]common.Hash{nil}}, []*types.Log{}, ""},
			// match logs based on addresses, ignore topics
			2: {FilterCriteria{Addresses: []common.Address{firstAddr}}, allLogs[:2], ""},
			// match none due to no matching topics (match with address)
			3: {FilterCriteria{Addresses: []common.Address{secondAddr}, Topics: [][]common.Hash{{notUsedTopic}}}, []*types.Log{}, ""},
			// match logs based on addresses and topics
			4: {FilterCriteria{Addresses: []common.Address{thirdAddress}, Topics: [][]common.Hash{{firstTopic, secondTopic}}}, allLogs[3:5], ""},
			// match logs based on multiple addresses and "or" topics
			5: {FilterCriteria{Addresses: []common.Address{secondAddr, thirdAddress}, Topics: [][]common.Hash{{firstTopic, secondTopic}}}, allLogs[2:5], ""},
			// logs in the pending block
			6: {FilterCriteria{Addresses: []common.Address{firstAddr}, FromBlock: big.NewInt(rpc.PendingBlockNumber.Int64()), ToBlock: big.NewInt(rpc.PendingBlockNumber.Int64())}, allLogs[:2], ""},
			// mined logs with block num >= 2 or pending logs
			7: {FilterCriteria{FromBlock: big.NewInt(2), ToBlock: big.NewInt(rpc.PendingBlockNumber.Int64())}, expectedCase7, ""},
			// all "mined" logs with block num >= 2
			8: {FilterCriteria{FromBlock: big.NewInt(2), ToBlock: big.NewInt(rpc.LatestBlockNumber.Int64())}, allLogs[3:], ""},
			// all "mined" logs
			9: {FilterCriteria{ToBlock: big.NewInt(rpc.LatestBlockNumber.Int64())}, allLogs, ""},
			// all "mined" logs with 1>= block num <=2 and topic secondTopic
			10: {FilterCriteria{FromBlock: big.NewInt(1), ToBlock: big.NewInt(2), Topics: [][]common.Hash{{secondTopic}}}, allLogs[3:4], ""},
			// all "mined" and pending logs with topic firstTopic
			11: {FilterCriteria{FromBlock: big.NewInt(rpc.LatestBlockNumber.Int64()), ToBlock: big.NewInt(rpc.PendingBlockNumber.Int64()), Topics: [][]common.Hash{{firstTopic}}}, expectedCase11, ""},
			// match all logs due to wildcard topic
			12: {FilterCriteria{Topics: [][]common.Hash{nil}}, allLogs[1:], ""},
		}
	)

	// create all filters
	for i := range testCases {
		testCases[i].id, _ = api.NewFilter(testCases[i].crit)
	}

	// raise events
	time.Sleep(1 * time.Second)
	if nsend := backend.logsFeed.Send(allLogs); nsend == 0 {
		t.Fatal("Logs event not delivered")
	}
	if nsend := backend.pendingLogsFeed.Send(allLogs); nsend == 0 {
		t.Fatal("Pending logs event not delivered")
	}

	for i, tt := range testCases {
		var fetched []*types.Log
		timeout := time.Now().Add(1 * time.Second)
		for { // fetch all expected logs
			results, err := api.GetFilterChanges(tt.id)
			if err != nil {
				t.Fatalf("Unable to fetch logs: %v", err)
			}

			fetched = append(fetched, results.([]*types.Log)...)
			if len(fetched) >= len(tt.expected) {
				break
			}
			// check timeout
			if time.Now().After(timeout) {
				break
			}

			time.Sleep(100 * time.Millisecond)
		}

		if len(fetched) != len(tt.expected) {
			t.Errorf("invalid number of logs for case %d, want %d log(s), got %d", i, len(tt.expected), len(fetched))
			return
		}

		for l := range fetched {
			if fetched[l].Removed {
				t.Errorf("expected log not to be removed for log %d in case %d", l, i)
			}
			if !reflect.DeepEqual(fetched[l], tt.expected[l]) {
				t.Errorf("invalid log on index %d for case %d", l, i)
			}
		}
	}
}

// TestPendingLogsSubscription tests if a subscription receives the correct pending logs that are posted to the event feed.
func TestPendingLogsSubscription(t *testing.T) {
	t.Parallel()

	var (
		db      = rawdb.NewMemoryDatabase()
		backend = &testBackend{db: db}
		api     = NewPublicFilterAPI(backend, false, deadline)

		firstAddr      = common.HexToAddress("0x1111111111111111111111111111111111111111")
		secondAddr     = common.HexToAddress("0x2222222222222222222222222222222222222222")
		thirdAddress   = common.HexToAddress("0x3333333333333333333333333333333333333333")
		notUsedAddress = common.HexToAddress("0x9999999999999999999999999999999999999999")
		firstTopic     = common.HexToHash("0x1111111111111111111111111111111111111111111111111111111111111111")
		secondTopic    = common.HexToHash("0x2222222222222222222222222222222222222222222222222222222222222222")
		thirdTopic     = common.HexToHash("0x3333333333333333333333333333333333333333333333333333333333333333")
		fourthTopic    = common.HexToHash("0x4444444444444444444444444444444444444444444444444444444444444444")
		notUsedTopic   = common.HexToHash("0x9999999999999999999999999999999999999999999999999999999999999999")

		allLogs = [][]*types.Log{
			{{Address: firstAddr, Topics: []common.Hash{}, BlockNumber: 0}},
			{{Address: firstAddr, Topics: []common.Hash{firstTopic}, BlockNumber: 1}},
			{{Address: secondAddr, Topics: []common.Hash{firstTopic}, BlockNumber: 2}},
			{{Address: thirdAddress, Topics: []common.Hash{secondTopic}, BlockNumber: 3}},
			{{Address: thirdAddress, Topics: []common.Hash{secondTopic}, BlockNumber: 4}},
			{
				{Address: thirdAddress, Topics: []common.Hash{firstTopic}, BlockNumber: 5},
				{Address: thirdAddress, Topics: []common.Hash{thirdTopic}, BlockNumber: 5},
				{Address: thirdAddress, Topics: []common.Hash{fourthTopic}, BlockNumber: 5},
				{Address: firstAddr, Topics: []common.Hash{firstTopic}, BlockNumber: 5},
			},
		}

		pendingBlockNumber = big.NewInt(rpc.PendingBlockNumber.Int64())

		testCases = []struct {
			crit     ethereum.FilterQuery
			expected []*types.Log
			c        chan []*types.Log
			sub      *Subscription
			err      chan error
		}{
			// match all
			{
				ethereum.FilterQuery{FromBlock: pendingBlockNumber, ToBlock: pendingBlockNumber},
				flattenLogs(allLogs),
				nil, nil, nil,
			},
			// match none due to no matching addresses
			{
				ethereum.FilterQuery{Addresses: []common.Address{{}, notUsedAddress}, Topics: [][]common.Hash{nil}, FromBlock: pendingBlockNumber, ToBlock: pendingBlockNumber},
				nil,
				nil, nil, nil,
			},
			// match logs based on addresses, ignore topics
			{
				ethereum.FilterQuery{Addresses: []common.Address{firstAddr}, FromBlock: pendingBlockNumber, ToBlock: pendingBlockNumber},
				append(flattenLogs(allLogs[:2]), allLogs[5][3]),
				nil, nil, nil,
			},
			// match none due to no matching topics (match with address)
			{
				ethereum.FilterQuery{Addresses: []common.Address{secondAddr}, Topics: [][]common.Hash{{notUsedTopic}}, FromBlock: pendingBlockNumber, ToBlock: pendingBlockNumber},
				nil,
				nil, nil, nil,
			},
			// match logs based on addresses and topics
			{
				ethereum.FilterQuery{Addresses: []common.Address{thirdAddress}, Topics: [][]common.Hash{{firstTopic, secondTopic}}, FromBlock: pendingBlockNumber, ToBlock: pendingBlockNumber},
				append(flattenLogs(allLogs[3:5]), allLogs[5][0]),
				nil, nil, nil,
			},
			// match logs based on multiple addresses and "or" topics
			{
				ethereum.FilterQuery{Addresses: []common.Address{secondAddr, thirdAddress}, Topics: [][]common.Hash{{firstTopic, secondTopic}}, FromBlock: pendingBlockNumber, ToBlock: pendingBlockNumber},
				append(flattenLogs(allLogs[2:5]), allLogs[5][0]),
				nil, nil, nil,
			},
			// multiple pending logs, should match only 2 topics from the logs in block 5
			{
				ethereum.FilterQuery{Addresses: []common.Address{thirdAddress}, Topics: [][]common.Hash{{firstTopic, fourthTopic}}, FromBlock: pendingBlockNumber, ToBlock: pendingBlockNumber},
				[]*types.Log{allLogs[5][0], allLogs[5][2]},
				nil, nil, nil,
			},
			// match none due to only matching new mined logs
			{
				ethereum.FilterQuery{},
				nil,
				nil, nil, nil,
			},
			// match none due to only matching mined logs within a specific block range
			{
				ethereum.FilterQuery{FromBlock: big.NewInt(1), ToBlock: big.NewInt(2)},
				nil,
				nil, nil, nil,
			},
			// match all due to matching mined and pending logs
			{
				ethereum.FilterQuery{FromBlock: big.NewInt(rpc.LatestBlockNumber.Int64()), ToBlock: big.NewInt(rpc.PendingBlockNumber.Int64())},
				flattenLogs(allLogs),
				nil, nil, nil,
			},
			// match none due to matching logs from a specific block number to new mined blocks
			{
				ethereum.FilterQuery{FromBlock: big.NewInt(1), ToBlock: big.NewInt(rpc.LatestBlockNumber.Int64())},
				nil,
				nil, nil, nil,
			},
		}
	)

	// create all subscriptions, this ensures all subscriptions are created before the events are posted.
	// on slow machines this could otherwise lead to missing events when the subscription is created after
	// (some) events are posted.
	for i := range testCases {
		testCases[i].c = make(chan []*types.Log)
		testCases[i].err = make(chan error)

		var err error
		testCases[i].sub, err = api.events.SubscribeLogs(testCases[i].crit, testCases[i].c)
		if err != nil {
			t.Fatalf("SubscribeLogs %d failed: %v\n", i, err)
		}
	}

	for n, test := range testCases {
		i := n
		tt := test
		go func() {
			defer tt.sub.Unsubscribe()

			var fetched []*types.Log

			timeout := time.After(1 * time.Second)
		fetchLoop:
			for {
				select {
				case logs := <-tt.c:
					// Do not break early if we've fetched greater, or equal,
					// to the number of logs expected. This ensures we do not
					// deadlock the filter system because it will do a blocking
					// send on this channel if another log arrives.
					fetched = append(fetched, logs...)
				case <-timeout:
					break fetchLoop
				}
			}

			if len(fetched) != len(tt.expected) {
				tt.err <- fmt.Errorf("invalid number of logs for case %d, want %d log(s), got %d", i, len(tt.expected), len(fetched))
				return
			}

			for l := range fetched {
				if fetched[l].Removed {
					tt.err <- fmt.Errorf("expected log not to be removed for log %d in case %d", l, i)
					return
				}
				if !reflect.DeepEqual(fetched[l], tt.expected[l]) {
					tt.err <- fmt.Errorf("invalid log on index %d for case %d\n", l, i)
					return
				}
			}
			tt.err <- nil
		}()
	}

	// raise events
	for _, ev := range allLogs {
		backend.pendingLogsFeed.Send(ev)
	}

	for i := range testCases {
		err := <-testCases[i].err
		if err != nil {
			t.Fatalf("test %d failed: %v", i, err)
		}
		<-testCases[i].sub.Err()
	}
}

// TestPendingTxFilterDeadlock tests if the event loop hangs when pending
// txes arrive at the same time that one of multiple filters is timing out.
// Please refer to #22131 for more details.
func TestPendingTxFilterDeadlock(t *testing.T) {
	t.Parallel()
	timeout := 100 * time.Millisecond

	var (
		db      = rawdb.NewMemoryDatabase()
		backend = &testBackend{db: db}
		api     = NewPublicFilterAPI(backend, false, timeout)
		done    = make(chan struct{})
	)

	go func() {
		// Bombard feed with txes until signal was received to stop
		i := uint64(0)
		for {
			select {
			case <-done:
				return
			default:
			}

			tx := types.NewTransaction(i, common.HexToAddress("0xb794f5ea0ba39494ce83a213fffba74279579268"), new(big.Int), 0, new(big.Int), nil)
			backend.txFeed.Send(core.NewTxsEvent{Txs: []*types.Transaction{tx}})
			i++
		}
	}()

	// Create a bunch of filters that will
	// timeout either in 100ms or 200ms
	fids := make([]rpc.ID, 20)
	for i := 0; i < len(fids); i++ {
		fid := api.NewPendingTransactionFilter()
		fids[i] = fid
		// Wait for at least one tx to arrive in filter
		for {
			hashes, err := api.GetFilterChanges(fid)
			if err != nil {
				t.Fatalf("Filter should exist: %v\n", err)
			}
			if len(hashes.([]common.Hash)) > 0 {
				break
			}
			runtime.Gosched()
		}
	}

	// Wait until filters have timed out
	time.Sleep(3 * timeout)

	// If tx loop doesn't consume `done` after a second
	// it's hanging.
	select {
	case done <- struct{}{}:
		// Check that all filters have been uninstalled
		for _, fid := range fids {
			if _, err := api.GetFilterChanges(fid); err == nil {
				t.Errorf("Filter %s should have been uninstalled\n", fid)
			}
		}
	case <-time.After(1 * time.Second):
		t.Error("Tx sending loop hangs")
	}
}

func flattenLogs(pl [][]*types.Log) []*types.Log {
	var logs []*types.Log
	for _, l := range pl {
		logs = append(logs, l...)
	}
	return logs
}<|MERGE_RESOLUTION|>--- conflicted
+++ resolved
@@ -97,11 +97,10 @@
 	return nil
 }
 
-<<<<<<< HEAD
 func (b *testBackend) SubscribeMissingExternalBlockEvent(ch chan<- *types.Header) event.Subscription {
-=======
+	return nil
+}
 func (b *testBackend) SubscribeChainUncleEvent(ch chan<- *types.Header) event.Subscription {
->>>>>>> 1e3c83ac
 	return nil
 }
 
