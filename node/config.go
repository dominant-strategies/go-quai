// Copyright 2014 The go-ethereum Authors
// This file is part of the go-ethereum library.
//
// The go-ethereum library is free software: you can redistribute it and/or modify
// it under the terms of the GNU Lesser General Public License as published by
// the Free Software Foundation, either version 3 of the License, or
// (at your option) any later version.
//
// The go-ethereum library is distributed in the hope that it will be useful,
// but WITHOUT ANY WARRANTY; without even the implied warranty of
// MERCHANTABILITY or FITNESS FOR A PARTICULAR PURPOSE. See the
// GNU Lesser General Public License for more details.
//
// You should have received a copy of the GNU Lesser General Public License
// along with the go-ethereum library. If not, see <http://www.gnu.org/licenses/>.

package node

import (
	"crypto/ecdsa"
	"fmt"
	"os"
	"path/filepath"
	"runtime"
	"strings"

	sync "github.com/sasha-s/go-deadlock"

	"github.com/dominant-strategies/go-quai/common"
	"github.com/dominant-strategies/go-quai/crypto"
	"github.com/dominant-strategies/go-quai/log"
	"github.com/dominant-strategies/go-quai/p2p"
	"github.com/dominant-strategies/go-quai/p2p/enode"
	"github.com/dominant-strategies/go-quai/rpc"
)

const (
	datadirPrivateKey      = "nodekey"            // Path within the datadir to the node's private key
	datadirDefaultKeyStore = "keystore"           // Path within the datadir to the keystore
	datadirStaticNodes     = "static-nodes.json"  // Path within the datadir to the static node list
	datadirTrustedNodes    = "trusted-nodes.json" // Path within the datadir to the trusted node list
	datadirNodeDatabase    = "nodes"              // Path within the datadir to store the node infos
)

// Config represents a small collection of configuration values to fine tune the
// P2P network layer of a protocol stack. These values can be further extended by
// all registered services.
type Config struct {
	// Name sets the instance name of the node. It must not contain the / character and is
	// used in the devp2p node identifier. The instance name of go-quai is "go-quai". If no
	// value is specified, the basename of the current executable is used.
	Name string `toml:"-"`

	// UserIdent, if set, is used as an additional component in the devp2p node identifier.
	UserIdent string `toml:",omitempty"`

	// Version should be set to the version number of the program. It is used
	// in the devp2p node identifier.
	Version string `toml:"-"`

	// DataDir is the file system folder the node should use for any data storage
	// requirements. The configured data directory will not be directly shared with
	// registered services, instead those can use utility methods to create/access
	// databases or flat files. This enables ephemeral nodes which can fully reside
	// in memory.
	DataDir string

	// Configuration of peer-to-peer networking.
	P2P p2p.Config

	// KeyStoreDir is the file system folder that contains private keys. The directory can
	// be specified as a relative path, in which case it is resolved relative to the
	// current directory.
	//
	// If KeyStoreDir is empty, the default location is the "keystore" subdirectory of
	// DataDir. If DataDir is unspecified and KeyStoreDir is empty, an ephemeral directory
	// is created by New and destroyed when the node is stopped.
	KeyStoreDir string `toml:",omitempty"`

	// ExternalSigner specifies an external URI for a clef-type signer
	ExternalSigner string `toml:",omitempty"`

	// UseLightweightKDF lowers the memory and CPU requirements of the key store
	// scrypt KDF at the expense of security.
	UseLightweightKDF bool `toml:",omitempty"`

	// InsecureUnlockAllowed allows user to unlock accounts in unsafe http environment.
	InsecureUnlockAllowed bool `toml:",omitempty"`

	// NoUSB disables hardware wallet monitoring and connectivity.
	NoUSB bool `toml:",omitempty"`

	// USB enables hardware wallet monitoring and connectivity.
	USB bool `toml:",omitempty"`

	// HTTPHost is the host interface on which to start the HTTP RPC server. If this
	// field is empty, no HTTP API endpoint will be started.
	HTTPHost string

	// HTTPPort is the TCP port number on which to start the HTTP RPC server. The
	// default zero value is/ valid and will pick a port number randomly (useful
	// for ephemeral nodes).
	HTTPPort int `toml:",omitempty"`

	// HTTPCors is the Cross-Origin Resource Sharing header to send to requesting
	// clients. Please be aware that CORS is a browser enforced security, it's fully
	// useless for custom HTTP clients.
	HTTPCors []string `toml:",omitempty"`

	// HTTPVirtualHosts is the list of virtual hostnames which are allowed on incoming requests.
	// This is by default {'localhost'}. Using this prevents attacks like
	// DNS rebinding, which bypasses SOP by simply masquerading as being within the same
	// origin. These attacks do not utilize CORS, since they are not cross-domain.
	// By explicitly checking the Host-header, the server will not allow requests
	// made against the server with a malicious host domain.
	// Requests using ip address directly are not affected
	HTTPVirtualHosts []string `toml:",omitempty"`

	// HTTPModules is a list of API modules to expose via the HTTP RPC interface.
	// If the module list is empty, all RPC API endpoints designated public will be
	// exposed.
	HTTPModules []string

	// HTTPTimeouts allows for customization of the timeout values used by the HTTP RPC
	// interface.
	HTTPTimeouts rpc.HTTPTimeouts

	// HTTPPathPrefix specifies a path prefix on which http-rpc is to be served.
	HTTPPathPrefix string `toml:",omitempty"`

	// WSHost is the host interface on which to start the websocket RPC server. If
	// this field is empty, no websocket API endpoint will be started.
	WSHost string

	// WSPort is the TCP port number on which to start the websocket RPC server. The
	// default zero value is/ valid and will pick a port number randomly (useful for
	// ephemeral nodes).
	WSPort int `toml:",omitempty"`

	// WSPathPrefix specifies a path prefix on which ws-rpc is to be served.
	WSPathPrefix string `toml:",omitempty"`

	// WSOrigins is the list of domain to accept websocket requests from. Please be
	// aware that the server can only act upon the HTTP request the client sends and
	// cannot verify the validity of the request header.
	WSOrigins []string `toml:",omitempty"`

	// WSModules is a list of API modules to expose via the websocket RPC interface.
	// If the module list is empty, all RPC API endpoints designated public will be
	// exposed.
	WSModules []string

	// WSExposeAll exposes all API modules via the WebSocket RPC interface rather
	// than just the public ones.
	//
	// *WARNING* Only set this if the node is running in a trusted network, exposing
	// private APIs to untrusted users is a major security risk.
	WSExposeAll bool `toml:",omitempty"`

	// Logger is a custom logger to use with the p2p.Server.
	Logger *log.Logger `toml:",omitempty"`

	staticNodesWarning     bool
	trustedNodesWarning    bool
<<<<<<< HEAD
	oldQuaiResourceWarning bool
=======
	oldGethResourceWarning bool

	DBEngine string `toml:",omitempty"`
>>>>>>> 0a000b82
}

// NodeDB returns the path to the discovery node database.
func (c *Config) NodeDB() string {
	if c.DataDir == "" {
		return "" // ephemeral
	}
	return c.ResolvePath(datadirNodeDatabase)
}

// HTTPEndpoint resolves an HTTP endpoint based on the configured host interface
// and port parameters.
func (c *Config) HTTPEndpoint() string {
	if c.HTTPHost == "" {
		return ""
	}
	return fmt.Sprintf("%s:%d", c.HTTPHost, c.HTTPPort)
}

// DefaultHTTPEndpoint returns the HTTP endpoint used by default.
func DefaultHTTPEndpoint() string {
	config := &Config{HTTPHost: DefaultHTTPHost, HTTPPort: DefaultHTTPPort}
	return config.HTTPEndpoint()
}

// WSEndpoint resolves a websocket endpoint based on the configured host interface
// and port parameters.
func (c *Config) WSEndpoint() string {
	if c.WSHost == "" {
		return ""
	}
	return fmt.Sprintf("%s:%d", c.WSHost, c.WSPort)
}

// DefaultWSEndpoint returns the websocket endpoint used by default.
func DefaultWSEndpoint() string {
	config := &Config{WSHost: DefaultWSHost, WSPort: DefaultWSPort}
	return config.WSEndpoint()
}

// ExtRPCEnabled returns the indicator whether node enables the external
// RPC(http, ws).
func (c *Config) ExtRPCEnabled() bool {
	return c.HTTPHost != "" || c.WSHost != ""
}

// NodeName returns the devp2p node identifier.
func (c *Config) NodeName() string {
	name := c.name()
	if c.UserIdent != "" {
		name += "/" + c.UserIdent
	}
	if c.Version != "" {
		name += "/" + c.Version
	}
	name += "/" + runtime.GOOS + "-" + runtime.GOARCH
	name += "/" + runtime.Version()
	return name
}

func (c *Config) name() string {
	if c.Name == "" {
		progname := strings.TrimSuffix(filepath.Base(os.Args[0]), ".exe")
		if progname == "" {
			panic("empty executable name, set Config.Name")
		}
		return progname
	}
	return c.Name
}

// These resources are resolved differently for "go-quai" instances.
var isOldQuaiResource = map[string]bool{
	"chaindata":          true,
	"nodes":              true,
	"nodekey":            true,
	"static-nodes.json":  false, // no warning for these because they have their
	"trusted-nodes.json": false, // own separate warning.
}

// ResolvePath resolves path in the instance directory.
func (c *Config) ResolvePath(path string) string {
	if filepath.IsAbs(path) {
		return path
	}
	if c.DataDir == "" {
		return ""
	}
	return filepath.Join(c.instanceDir(), path)
}

func (c *Config) instanceDir() string {
	if c.DataDir == "" {
		return ""
	}
	return filepath.Join(c.DataDir, c.name())
}

// NodeKey retrieves the currently configured private key of the node, checking
// first any manually set key, falling back to the one found in the configured
// data folder. If no key can be found, a new one is generated.
func (c *Config) NodeKey() *ecdsa.PrivateKey {
	// Use any specifically configured key.
	if c.P2P.PrivateKey != nil {
		return c.P2P.PrivateKey
	}
	// Generate ephemeral key if no datadir is being used.
	if c.DataDir == "" {
		key, err := crypto.GenerateKey()
		if err != nil {
			log.Fatal(fmt.Sprintf("Failed to generate ephemeral node key: %v", err))
		}
		return key
	}

	keyfile := c.ResolvePath(datadirPrivateKey)
	if key, err := crypto.LoadECDSA(keyfile); err == nil {
		return key
	}
	// No persistent key found, generate and store a new one.
	key, err := crypto.GenerateKey()
	if err != nil {
		log.Fatal(fmt.Sprintf("Failed to generate node key: %v", err))
	}
	instanceDir := filepath.Join(c.DataDir, c.name())
	if err := os.MkdirAll(instanceDir, 0700); err != nil {
		log.Error(fmt.Sprintf("Failed to persist node key: %v", err))
		return key
	}
	keyfile = filepath.Join(instanceDir, datadirPrivateKey)
	if err := crypto.SaveECDSA(keyfile, key); err != nil {
		log.Error(fmt.Sprintf("Failed to persist node key: %v", err))
	}
	return key
}

// StaticNodes returns a list of node enode URLs configured as static nodes.
func (c *Config) StaticNodes() []*enode.Node {
	return c.parsePersistentNodes(&c.staticNodesWarning, c.ResolvePath(datadirStaticNodes))
}

// TrustedNodes returns a list of node enode URLs configured as trusted nodes.
func (c *Config) TrustedNodes() []*enode.Node {
	return c.parsePersistentNodes(&c.trustedNodesWarning, c.ResolvePath(datadirTrustedNodes))
}

// parsePersistentNodes parses a list of discovery node URLs loaded from a .json
// file from within the data directory.
func (c *Config) parsePersistentNodes(w *bool, path string) []*enode.Node {
	// Short circuit if no node config is present
	if c.DataDir == "" {
		return nil
	}
	if _, err := os.Stat(path); err != nil {
		return nil
	}
	c.warnOnce(w, "Found deprecated node list file %s, please use the TOML config file instead.", path)

	// Load the nodes from the config file.
	var nodelist []string
	if err := common.LoadJSON(path, &nodelist); err != nil {
		log.Error(fmt.Sprintf("Can't load node list file: %v", err))
		return nil
	}
	// Interpret the list as a discovery node array
	var nodes []*enode.Node
	for _, url := range nodelist {
		if url == "" {
			continue
		}
		node, err := enode.Parse(enode.ValidSchemes, url)
		if err != nil {
			log.Error(fmt.Sprintf("Node URL %s: %v\n", url, err))
			continue
		}
		nodes = append(nodes, node)
	}
	return nodes
}

var warnLock sync.Mutex

func (c *Config) warnOnce(w *bool, format string, args ...interface{}) {
	warnLock.Lock()
	defer warnLock.Unlock()

	if *w {
		return
	}
	l := c.Logger
	if l == nil {
		l = &log.Log
	}
	l.Warn(fmt.Sprintf(format, args...))
	*w = true
}<|MERGE_RESOLUTION|>--- conflicted
+++ resolved
@@ -162,13 +162,10 @@
 
 	staticNodesWarning     bool
 	trustedNodesWarning    bool
-<<<<<<< HEAD
 	oldQuaiResourceWarning bool
-=======
 	oldGethResourceWarning bool
 
 	DBEngine string `toml:",omitempty"`
->>>>>>> 0a000b82
 }
 
 // NodeDB returns the path to the discovery node database.
