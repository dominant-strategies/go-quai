--- conflicted
+++ resolved
@@ -3120,7 +3120,7 @@
 			// 2. If Zone terminus is in our chain, do nothing.
 			// 3. If Zone terminus is not in our chain, uncle the RTZ in the subordinate context.
 			if types.QuaiNetworkContext == params.REGION {
-				err = bc.reorgTwistToCommonAncestor(RTZ, slice, params.REGION, params.ZONE)
+				err = bc.reorgTwistToCommonAncestor(RTZ, RTR, slice, params.REGION, params.ZONE)
 				if err != nil {
 					return common.Hash{}, errors.New("unable to reorg to common ancestor after region twist")
 				}
@@ -3155,7 +3155,7 @@
 		if PTR.Hash() != PTP.Hash() {
 			log.Info("Error in PCRC", "PTR:", PTR.Hash(), "RTR:", PTP.Hash())
 			if types.QuaiNetworkContext == params.PRIME {
-				err = bc.reorgTwistToCommonAncestor(PTR, slice, params.PRIME, params.REGION)
+				err = bc.reorgTwistToCommonAncestor(PTR, PTP, slice, params.PRIME, params.REGION)
 				if err != nil {
 					return common.Hash{}, errors.New("unable to reorg to common ancestor after prime (PTP) twist")
 				}
@@ -3166,7 +3166,7 @@
 		if PTZ.Hash() != PTR.Hash() {
 			log.Info("Error in PCRC", "PTZ:", PTZ.Hash(), "PTR:", PTR.Hash())
 			if types.QuaiNetworkContext == params.PRIME {
-				err = bc.reorgTwistToCommonAncestor(PTZ, slice, params.PRIME, params.ZONE)
+				err = bc.reorgTwistToCommonAncestor(PTZ, PTR, slice, params.PRIME, params.ZONE)
 				if err != nil {
 					return common.Hash{}, errors.New("unable to reorg to common ancestor after prime (PTR) twist")
 				}
@@ -3183,15 +3183,10 @@
 // This uncle will rollback the subordinate chain in the manager process.
 // If there are many invalid subordinate heads, aggregate the valid subordinate blocks (NewSubs) off of the valid dominant chain (RTR / PTP / PTR)
 // and include them for processing in the manager.
-func (bc *BlockChain) reorgTwistToCommonAncestor(subHead *types.Header, slice []byte, order int, path int) error {
+func (bc *BlockChain) reorgTwistToCommonAncestor(subHead *types.Header, domHead *types.Header, slice []byte, order int, path int) error {
 	num := bc.hc.GetBlockNumber(subHead.Hash())
 
 	if num != nil {
-<<<<<<< HEAD
-=======
-		// Remove non-cononical blocks from subordinate chains.
-		fmt.Println("the first sub shared block is in dom chain")
->>>>>>> 2284467e
 		return nil
 	}
 
@@ -3205,7 +3200,6 @@
 		num = bc.hc.GetBlockNumber(prevHeader.Hash())
 
 		if num != nil {
-<<<<<<< HEAD
 			// get all the external blocks on the subordinate chain path until common point
 			extBlocks, err := bc.GetExternalBlockTraceSet(prevHeader.Hash(), domHead, path)
 			if err != nil {
@@ -3217,10 +3211,6 @@
 			}
 			// Remove non-cononical blocks from subordinate chains.
 			bc.reOrgFeed.Send(ReOrgRollup{ReOrgHeader: prev, OldChainHeaders: []*types.Header{prev}, NewChainHeaders: []*types.Header{domHead}, NewSubs: hashes, NewSubContext: path})
-=======
-			// Remove non-cononical blocks from subordinate chains.
-			bc.chainUncleFeed.Send(prev)
->>>>>>> 2284467e
 			return nil
 		}
 		prev = prevHeader
