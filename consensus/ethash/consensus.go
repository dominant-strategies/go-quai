// Copyright 2017 The go-ethereum Authors
// This file is part of the go-ethereum library.
//
// The go-ethereum library is free software: you can redistribute it and/or modify
// it under the terms of the GNU Lesser General Public License as published by
// the Free Software Foundation, either version 3 of the License, or
// (at your option) any later version.
//
// The go-ethereum library is distributed in the hope that it will be useful,
// but WITHOUT ANY WARRANTY; without even the implied warranty of
// MERCHANTABILITY or FITNESS FOR A PARTICULAR PURPOSE. See the
// GNU Lesser General Public License for more details.
//
// You should have received a copy of the GNU Lesser General Public License
// along with the go-ethereum library. If not, see <http://www.gnu.org/licenses/>.

package ethash

import (
	"bytes"
	"errors"
	"fmt"
	"math/big"
	"runtime"
	"time"

	mapset "github.com/deckarep/golang-set"
	"github.com/spruce-solutions/go-quai/common"
	"github.com/spruce-solutions/go-quai/common/math"
	"github.com/spruce-solutions/go-quai/consensus"
	"github.com/spruce-solutions/go-quai/consensus/misc"
	"github.com/spruce-solutions/go-quai/core/state"
	"github.com/spruce-solutions/go-quai/core/types"
	"github.com/spruce-solutions/go-quai/log"
	"github.com/spruce-solutions/go-quai/params"
	"github.com/spruce-solutions/go-quai/rlp"
	"github.com/spruce-solutions/go-quai/trie"
	"golang.org/x/crypto/sha3"
)

// Ethash proof-of-work protocol constants.
var (
	FrontierBlockReward           = big.NewInt(5e+18) // Block reward in wei for successfully mining a block
	ByzantiumBlockReward          = big.NewInt(3e+18) // Block reward in wei for successfully mining a block upward from Byzantium
	ConstantinopleBlockReward     = big.NewInt(2e+18) // Block reward in wei for successfully mining a block upward from Constantinople
	maxUncles                     = 2                 // Maximum number of uncles allowed in a single block
	allowedFutureBlockTimeSeconds = int64(15)         // Max seconds from current time allowed for blocks, before they're considered future blocks

	// calcDifficultyEip3554 is the difficulty adjustment algorithm as specified by EIP 3554.
	// It offsets the bomb a total of 9.7M blocks.
	// Specification EIP-3554: https://eips.ethereum.org/EIPS/eip-3554
	calcDifficultyEip3554 = makeDifficultyCalculator(big.NewInt(9700000))

	// calcDifficultyEip2384 is the difficulty adjustment algorithm as specified by EIP 2384.
	// It offsets the bomb 4M blocks from Constantinople, so in total 9M blocks.
	// Specification EIP-2384: https://eips.ethereum.org/EIPS/eip-2384
	calcDifficultyEip2384 = makeDifficultyCalculator(big.NewInt(9000000))

	// calcDifficultyConstantinople is the difficulty adjustment algorithm for Constantinople.
	// It returns the difficulty that a new block should have when created at time given the
	// parent block's time and difficulty. The calculation uses the Byzantium rules, but with
	// bomb offset 5M.
	// Specification EIP-1234: https://eips.ethereum.org/EIPS/eip-1234
	calcDifficultyConstantinople = makeDifficultyCalculator(big.NewInt(5000000))

	// calcDifficultyByzantium is the difficulty adjustment algorithm. It returns
	// the difficulty that a new block should have when created at time given the
	// parent block's time and difficulty. The calculation uses the Byzantium rules.
	// Specification EIP-649: https://eips.ethereum.org/EIPS/eip-649
	calcDifficultyByzantium = makeDifficultyCalculator(big.NewInt(3000000))
)

// Various error messages to mark blocks invalid. These should be private to
// prevent engine specific errors from being referenced in the remainder of the
// codebase, inherently breaking if the engine is swapped out. Please put common
// error types into the consensus package.
var (
	errOlderBlockTime    = errors.New("timestamp older than parent")
	errTooManyUncles     = errors.New("too many uncles")
	errDuplicateUncle    = errors.New("duplicate uncle")
	errUncleIsAncestor   = errors.New("uncle is ancestor")
	errDanglingUncle     = errors.New("uncle's parent is not ancestor")
	errInvalidDifficulty = errors.New("non-positive difficulty")
	errInvalidMixDigest  = errors.New("invalid mix digest")
	errInvalidPoW        = errors.New("invalid proof-of-work")
)

// Author implements consensus.Engine, returning the header's coinbase as the
// proof-of-work verified author of the block.
func (ethash *Ethash) Author(header *types.Header) (common.Address, error) {
	return header.Coinbase[types.QuaiNetworkContext], nil
}

// VerifyHeader checks whether a header conforms to the consensus rules of the
// stock Ethereum ethash engine.
func (ethash *Ethash) VerifyHeader(chain consensus.ChainHeaderReader, header *types.Header, seal bool) error {
	// If we're running a full engine faking, accept any input as valid
	if ethash.config.PowMode == ModeFullFake {
		return nil
	}
	// Short circuit if the header is known, or its parent not
	number := header.Number[types.QuaiNetworkContext].Uint64()
	if chain.GetHeader(header.Hash(), number) != nil {
		return nil
	}
	parent := chain.GetHeader(header.ParentHash[types.QuaiNetworkContext], number-1)
	if parent == nil {
		return consensus.ErrUnknownAncestor
	}
	// Sanity checks passed, do a proper verification
	return ethash.verifyHeader(chain, header, parent, false, seal, time.Now().Unix())
}

// VerifyHeaders is similar to VerifyHeader, but verifies a batch of headers
// concurrently. The method returns a quit channel to abort the operations and
// a results channel to retrieve the async verifications.
func (ethash *Ethash) VerifyHeaders(chain consensus.ChainHeaderReader, headers []*types.Header, seals []bool) (chan<- struct{}, <-chan error) {
	// If we're running a full engine faking, accept any input as valid
	if ethash.config.PowMode == ModeFullFake || len(headers) == 0 {
		abort, results := make(chan struct{}), make(chan error, len(headers))
		for i := 0; i < len(headers); i++ {
			results <- nil
		}
		return abort, results
	}

	// Spawn as many workers as allowed threads
	workers := runtime.GOMAXPROCS(0)
	if len(headers) < workers {
		workers = len(headers)
	}

	// Create a task channel and spawn the verifiers
	var (
		inputs  = make(chan int)
		done    = make(chan int, workers)
		errors  = make([]error, len(headers))
		abort   = make(chan struct{})
		unixNow = time.Now().Unix()
	)
	for i := 0; i < workers; i++ {
		go func() {
			for index := range inputs {
				errors[index] = ethash.verifyHeaderWorker(chain, headers, seals, index, unixNow)
				done <- index
			}
		}()
	}

	errorsOut := make(chan error, len(headers))
	go func() {
		defer close(inputs)
		var (
			in, out = 0, 0
			checked = make([]bool, len(headers))
			inputs  = inputs
		)
		for {
			select {
			case inputs <- in:
				if in++; in == len(headers) {
					// Reached end of headers. Stop sending to workers.
					inputs = nil
				}
			case index := <-done:
				for checked[index] = true; checked[out]; out++ {
					errorsOut <- errors[out]
					if out == len(headers)-1 {
						return
					}
				}
			case <-abort:
				return
			}
		}
	}()
	return abort, errorsOut
}

func (ethash *Ethash) verifyHeaderWorker(chain consensus.ChainHeaderReader, headers []*types.Header, seals []bool, index int, unixNow int64) error {
	var parent *types.Header
	if index == 0 {
		parent = chain.GetHeader(headers[0].ParentHash[types.QuaiNetworkContext], headers[0].Number[types.QuaiNetworkContext].Uint64()-1)
	} else if headers[index-1].Hash() == headers[index].ParentHash[types.QuaiNetworkContext] {
		parent = headers[index-1]
	}
	if parent == nil {
		return consensus.ErrUnknownAncestor
	}
	return ethash.verifyHeader(chain, headers[index], parent, false, seals[index], unixNow)
}

// VerifyUncles verifies that the given block's uncles conform to the consensus
// rules of the stock Ethereum ethash engine.
func (ethash *Ethash) VerifyUncles(chain consensus.ChainReader, block *types.Block) error {
	// If we're running a full engine faking, accept any input as valid
	if ethash.config.PowMode == ModeFullFake {
		return nil
	}
	// Verify that there are at most 2 uncles included in this block
	if len(block.Uncles()) > maxUncles {
		return errTooManyUncles
	}
	if len(block.Uncles()) == 0 {
		return nil
	}
	// Gather the set of past uncles and ancestors
	uncles, ancestors := mapset.NewSet(), make(map[common.Hash]*types.Header)

	number, parent := block.NumberU64()-1, block.ParentHash()
	for i := 0; i < 7; i++ {
		ancestorHeader := chain.GetHeader(parent, number)
		if ancestorHeader == nil {
			break
		}
		ancestors[parent] = ancestorHeader
		// If the ancestor doesn't have any uncles, we don't have to iterate them
		if !types.IsEqualHashSlice(ancestorHeader.UncleHash, types.EmptyUncleHash) {
			// Need to add those uncles to the banned list too
			ancestor := chain.GetBlock(parent, number)
			if ancestor == nil {
				break
			}
			for _, uncle := range ancestor.Uncles() {
				uncles.Add(uncle.Hash())
			}
		}
		parent, number = ancestorHeader.ParentHash[types.QuaiNetworkContext], number-1
	}
	ancestors[block.Hash()] = block.Header()
	uncles.Add(block.Hash())

	// Verify each of the uncles that it's recent, but not an ancestor
	for _, uncle := range block.Uncles() {
		// Make sure every uncle is rewarded only once
		hash := uncle.Hash()
		if uncles.Contains(hash) {
			return errDuplicateUncle
		}
		uncles.Add(hash)

		// Make sure the uncle has a valid ancestry
		if ancestors[hash] != nil {
			return errUncleIsAncestor
		}
		if ancestors[uncle.ParentHash[types.QuaiNetworkContext]] == nil || uncle.ParentHash[types.QuaiNetworkContext] == block.ParentHash() {
			return errDanglingUncle
		}
		if err := ethash.verifyHeader(chain, uncle, ancestors[uncle.ParentHash[types.QuaiNetworkContext]], true, true, time.Now().Unix()); err != nil {
			return err
		}
	}
	return nil
}

// verifyHeader checks whether a header conforms to the consensus rules of the
// stock Ethereum ethash engine.
// See YP section 4.3.4. "Block Header Validity"
func (ethash *Ethash) verifyHeader(chain consensus.ChainHeaderReader, header, parent *types.Header, uncle bool, seal bool, unixNow int64) error {
	// Ensure that the header's extra-data section is of a reasonable size
	if uint64(len(header.Extra)) > params.MaximumExtraDataSize {
		return fmt.Errorf("extra-data too long: %d > %d", len(header.Extra), params.MaximumExtraDataSize)
	}
	// Verify the header's timestamp
	if !uncle {
		if header.Time[types.QuaiNetworkContext] > uint64(unixNow+allowedFutureBlockTimeSeconds) {
			return consensus.ErrFutureBlock
		}
	}
	if header.Time[types.QuaiNetworkContext] <= parent.Time[types.QuaiNetworkContext] {
		return errOlderBlockTime
	}
	// Verify the block's difficulty based on its timestamp and parent's difficulty
	// expected := ethash.CalcDifficulty(chain, header.Time, parent)
	expectedSum := big.NewInt(0)
	sum := big.NewInt(0)

	if types.QuaiNetworkContext == 0 {
		sum.Add(sum, header.Difficulty[0])
		expectedSum.Add(expectedSum, ethash.CalcDifficulty(chain, header.Time[1], parent, 0))
	}
	if types.QuaiNetworkContext == 1 {
		sum.Add(sum, header.Difficulty[0])
		sum.Add(sum, header.Difficulty[1])

		expectedSum.Add(expectedSum, header.Difficulty[0])
<<<<<<< HEAD
		expectedSum.Add(expectedSum, ethash.CalcDifficulty(chain, header.Time[1], parent, 1))
=======
		expectedSum.Add(expectedSum, ethash.CalcDifficulty(chain, header.Time, parent, 1))
>>>>>>> 9c58b4cc
	}
	if types.QuaiNetworkContext == 2 {
		sum.Add(sum, header.Difficulty[0])
		sum.Add(sum, header.Difficulty[1])
		sum.Add(sum, header.Difficulty[2])

		expectedSum.Add(expectedSum, header.Difficulty[0])
		expectedSum.Add(expectedSum, header.Difficulty[1])
<<<<<<< HEAD
		expectedSum.Add(expectedSum, ethash.CalcDifficulty(chain, header.Time[2], parent, 2))
=======
		expectedSum.Add(expectedSum, ethash.CalcDifficulty(chain, header.Time, parent, 2))
>>>>>>> 9c58b4cc
	}

	if expectedSum.Cmp(sum) > 0 {
		return fmt.Errorf("invalid difficulty: have %v, want %v", sum, expectedSum)
	}

	// Verify that the gas limit is <= 2^63-1
	cap := uint64(0x7fffffffffffffff)
	if header.GasLimit[types.QuaiNetworkContext] > cap {
		return fmt.Errorf("invalid gasLimit: have %v, max %v", header.GasLimit, cap)
	}
	// Verify that the gasUsed is <= gasLimit
	if len(header.GasUsed) > 0 && header.GasUsed[types.QuaiNetworkContext] > header.GasLimit[types.QuaiNetworkContext] {
		return fmt.Errorf("invalid gasUsed: have %d, gasLimit %d", header.GasUsed, header.GasLimit)
	}
	// Verify the block's gas usage and (if applicable) verify the base fee.
	if !chain.Config().IsLondon(header.Number[types.QuaiNetworkContext]) {
		// Verify BaseFee not present before EIP-1559 fork.
		// TODO: #22 Enable the check for invalid baseFee before fork
		// if header.BaseFee != nil {
		// 	return fmt.Errorf("invalid baseFee before fork: have %d, expected 'nil'", header.BaseFee)
		// }
		if err := misc.VerifyGaslimit(parent.GasLimit[types.QuaiNetworkContext], header.GasLimit[types.QuaiNetworkContext]); err != nil {
			return err
		}
	} else if err := misc.VerifyEip1559Header(chain.Config(), parent, header); err != nil {
		// Verify the header's EIP-1559 attributes.
		return err
	}
	// Verify that the block number is parent's +1
	if diff := new(big.Int).Sub(header.Number[types.QuaiNetworkContext], parent.Number[types.QuaiNetworkContext]); diff.Cmp(big.NewInt(1)) != 0 {
		return consensus.ErrInvalidNumber
	}
	// Verify the engine specific seal securing the block
	if seal {
		if err := ethash.verifySeal(chain, header, false); err != nil {
			return err
		}
	}
	// If all checks passed, validate any special fields for hard forks
	if err := misc.VerifyDAOHeaderExtraData(chain.Config(), header); err != nil {
		return err
	}
	if err := misc.VerifyForkHashes(chain.Config(), header, uncle); err != nil {
		return err
	}
	return nil
}

// CalcDifficulty is the difficulty adjustment algorithm. It returns
// the difficulty that a new block should have when created at time
// given the parent block's time and difficulty.
func (ethash *Ethash) CalcDifficulty(chain consensus.ChainHeaderReader, time uint64, parent *types.Header, context int) *big.Int {
	return CalcDifficulty(chain.Config(), time, parent, context)
}

// CalcDifficulty is the difficulty adjustment algorithm. It returns
// the difficulty that a new block should have when created at time
// given the parent block's time and difficulty.
func CalcDifficulty(config *params.ChainConfig, time uint64, parent *types.Header, context int) *big.Int {
	return calcDifficultyFrontier(time, parent, context)
}

// Some weird constants to avoid constant memory allocs for them.
var (
	expDiffPeriod = big.NewInt(100000)
	big1          = big.NewInt(1)
	big2          = big.NewInt(2)
	big9          = big.NewInt(9)
	big10         = big.NewInt(10)
	bigMinus99    = big.NewInt(-99)
)

// makeDifficultyCalculator creates a difficultyCalculator with the given bomb-delay.
// the difficulty is calculated with Byzantium rules, which differs from Homestead in
// how uncles affect the calculation
func makeDifficultyCalculator(bombDelay *big.Int) func(time uint64, parent *types.Header) *big.Int {
	// Note, the calculations below looks at the parent number, which is 1 below
	// the block number. Thus we remove one from the delay given
	bombDelayFromParent := new(big.Int).Sub(bombDelay, big1)
	return func(time uint64, parent *types.Header) *big.Int {
		// https://github.com/ethereum/EIPs/issues/100.
		// algorithm:
		// diff = (parent_diff +
		//         (parent_diff / 2048 * max((2 if len(parent.uncles) else 1) - ((timestamp - parent.timestamp) // 9), -99))
		//        ) + 2^(periodCount - 2)

		bigTime := new(big.Int).SetUint64(time)
		bigParentTime := new(big.Int).SetUint64(parent.Time[types.QuaiNetworkContext])

		// holds intermediate values to make the algo easier to read & audit
		x := new(big.Int)
		y := new(big.Int)

		// (2 if len(parent_uncles) else 1) - (block_timestamp - parent_timestamp) // 9
		x.Sub(bigTime, bigParentTime)
		x.Div(x, big9)
		if types.IsEqualHashSlice(parent.UncleHash, types.EmptyUncleHash) {
			x.Sub(big1, x)
		} else {
			x.Sub(big2, x)
		}
		// max((2 if len(parent_uncles) else 1) - (block_timestamp - parent_timestamp) // 9, -99)
		if x.Cmp(bigMinus99) < 0 {
			x.Set(bigMinus99)
		}
		// If we do not have a parent difficulty, get the genesis difficulty
		parentDifficulty := parent.Difficulty[types.QuaiNetworkContext]
		if parentDifficulty == nil {
			parentDifficulty = params.GenesisDifficulty
		}

		// parent_diff + (parent_diff / 2048 * max((2 if len(parent.uncles) else 1) - ((timestamp - parent.timestamp) // 9), -99))
		y.Div(parentDifficulty, params.DifficultyBoundDivisor)
		x.Mul(y, x)
		x.Add(parentDifficulty, x)

		// minimum difficulty can ever be (before exponential factor)
		if x.Cmp(params.MinimumDifficulty) < 0 {
			x.Set(params.MinimumDifficulty)
		}
		// calculate a fake block number for the ice-age delay
		// Specification: https://eips.ethereum.org/EIPS/eip-1234
		fakeBlockNumber := new(big.Int)
		if parent.Number[types.QuaiNetworkContext].Cmp(bombDelayFromParent) >= 0 {
			fakeBlockNumber = fakeBlockNumber.Sub(parent.Number[types.QuaiNetworkContext], bombDelayFromParent)
		}
		// for the exponential factor
		periodCount := fakeBlockNumber
		periodCount.Div(periodCount, expDiffPeriod)

		// the exponential factor, commonly referred to as "the bomb"
		// diff = diff + 2^(periodCount - 2)
		if periodCount.Cmp(big1) > 0 {
			y.Sub(periodCount, big2)
			y.Exp(big2, y, nil)
			x.Add(x, y)
		}
		return x
	}
}

// calcDifficultyHomestead is the difficulty adjustment algorithm. It returns
// the difficulty that a new block should have when created at time given the
// parent block's time and difficulty. The calculation uses the Homestead rules.
func calcDifficultyHomestead(time uint64, parent *types.Header) *big.Int {
	// https://github.com/ethereum/EIPs/blob/master/EIPS/eip-2.md
	// algorithm:
	// diff = (parent_diff +
	//         (parent_diff / 2048 * max(1 - (block_timestamp - parent_timestamp) // 10, -99))
	//        ) + 2^(periodCount - 2)

	bigTime := new(big.Int).SetUint64(time)
	bigParentTime := new(big.Int).SetUint64(parent.Time[types.QuaiNetworkContext])

	// holds intermediate values to make the algo easier to read & audit
	x := new(big.Int)
	y := new(big.Int)

	// 1 - (block_timestamp - parent_timestamp) // 10
	x.Sub(bigTime, bigParentTime)
	x.Div(x, big10)
	x.Sub(big1, x)

	// max(1 - (block_timestamp - parent_timestamp) // 10, -99)
	if x.Cmp(bigMinus99) < 0 {
		x.Set(bigMinus99)
	}
	parentDifficulty := parent.Difficulty[types.QuaiNetworkContext]
	if parentDifficulty == nil {
		parentDifficulty = params.GenesisDifficulty
	}
	// (parent_diff + parent_diff // 2048 * max(1 - (block_timestamp - parent_timestamp) // 10, -99))
	y.Div(parentDifficulty, params.DifficultyBoundDivisor)
	x.Mul(y, x)
	x.Add(parentDifficulty, x)

	// minimum difficulty can ever be (before exponential factor)
	if x.Cmp(params.MinimumDifficulty) < 0 {
		x.Set(params.MinimumDifficulty)
	}
	// for the exponential factor
	periodCount := new(big.Int).Add(parent.Number[types.QuaiNetworkContext], big1)
	periodCount.Div(periodCount, expDiffPeriod)

	// the exponential factor, commonly referred to as "the bomb"
	// diff = diff + 2^(periodCount - 2)
	if periodCount.Cmp(big1) > 0 {
		y.Sub(periodCount, big2)
		y.Exp(big2, y, nil)
		x.Add(x, y)
	}
	return x
}

// calcDifficultyFrontier is the difficulty adjustment algorithm. It returns the
// difficulty that a new block should have when created at time given the parent
// block's time and difficulty. The calculation uses the Frontier rules.
func calcDifficultyFrontier(time uint64, parent *types.Header, context int) *big.Int {
	diff := new(big.Int)
	parentDifficulty := parent.Difficulty[context]
	if parentDifficulty == nil {
		return params.GenesisDifficulty
	}

	adjust := new(big.Int).Div(parentDifficulty, params.DifficultyBoundDivisor)
	bigTime := new(big.Int)
	bigParentTime := new(big.Int)

	bigTime.SetUint64(time)
	bigParentTime.SetUint64(parent.Time[context])

	if bigTime.Sub(bigTime, bigParentTime).Cmp(params.DurationLimit) < 0 {
		diff.Add(parentDifficulty, adjust)
	} else {
		diff.Sub(parentDifficulty, adjust)
	}
	if diff.Cmp(params.MinimumDifficulty) < 0 {
		diff.Set(params.MinimumDifficulty)
	}

	periodCount := new(big.Int).Add(parent.Number[context], big1)
	periodCount.Div(periodCount, expDiffPeriod)
	if periodCount.Cmp(big1) > 0 {
		// diff = diff + 2^(periodCount - 2)
		expDiff := periodCount.Sub(periodCount, big2)
		expDiff.Exp(big2, expDiff, nil)
		diff.Add(diff, expDiff)
		diff = math.BigMax(diff, params.MinimumDifficulty)
	}
	return diff
}

// Exported for fuzzing
var FrontierDifficultyCalulator = calcDifficultyFrontier
var HomesteadDifficultyCalulator = calcDifficultyHomestead
var DynamicDifficultyCalculator = makeDifficultyCalculator

// verifySeal checks whether a block satisfies the PoW difficulty requirements,
// either using the usual ethash cache for it, or alternatively using a full DAG
// to make remote mining fast.
func (ethash *Ethash) verifySeal(chain consensus.ChainHeaderReader, header *types.Header, fulldag bool) error {
	// If we're running a fake PoW, accept any seal as valid
	if ethash.config.PowMode == ModeFake || ethash.config.PowMode == ModeFullFake {
		time.Sleep(ethash.fakeDelay)
		if ethash.fakeFail == header.Number[types.QuaiNetworkContext].Uint64() {
			return errInvalidPoW
		}
		return nil
	}
	// If we're running a shared PoW, delegate verification to it
	if ethash.shared != nil {
		return ethash.shared.verifySeal(chain, header, fulldag)
	}
	// Ensure that we have a valid difficulty for the block
	if header.Difficulty[types.QuaiNetworkContext].Sign() <= 0 {
		return errInvalidDifficulty
	}
	// Recompute the digest and PoW values
	// Number is set to the Prime number for ethash dataset
	number := header.Number[0].Uint64()

	var (
		digest []byte
		result []byte
	)
	// If fast-but-heavy PoW verification was requested, use an ethash dataset
	if fulldag {
		dataset := ethash.dataset(number, true)
		if dataset.generated() {
			digest, result = hashimotoFull(dataset.dataset, ethash.SealHash(header).Bytes(), header.Nonce.Uint64())

			// Datasets are unmapped in a finalizer. Ensure that the dataset stays alive
			// until after the call to hashimotoFull so it's not unmapped while being used.
			runtime.KeepAlive(dataset)
		} else {
			// Dataset not yet generated, don't hang, use a cache instead
			fulldag = false
		}
	}
	// If slow-but-light PoW verification was requested (or DAG not yet ready), use an ethash cache
	if !fulldag {
		cache := ethash.cache(number)

		size := datasetSize(number)
		if ethash.config.PowMode == ModeTest {
			size = 32 * 1024
		}
		digest, result = hashimotoLight(size, cache.cache, ethash.SealHash(header).Bytes(), header.Nonce.Uint64())

		// Caches are unmapped in a finalizer. Ensure that the cache stays alive
		// until after the call to hashimotoLight so it's not unmapped while being used.
		runtime.KeepAlive(cache)
	}
	// TODO: Commenting out for now, may need to specify the same ethash directory as manager
	// Verify the calculated values against the ones provided in the header
	if !bytes.Equal(header.MixDigest[:], digest) {
		log.Warn("MixDigest is invalid")
		// 	return errInvalidMixDigest
	}
	// Difficulty check for valid proof of work
	target := new(big.Int).Div(two256, header.Difficulty[types.QuaiNetworkContext])
	if new(big.Int).SetBytes(result).Cmp(target) > 0 {
		return errInvalidPoW
	}
	return nil
}

func (ethash *Ethash) checkPoW(chain consensus.ChainHeaderReader, header *types.Header, fulldag bool) []byte {
	// Recompute the digest and PoW values
	// Number is set to the Prime number for ethash dataset
	bigNum := header.Number[0]
	if bigNum == nil {
		bigNum = big.NewInt(0)
	}

	number := bigNum.Uint64()

	var (
		result []byte
	)
	// If fast-but-heavy PoW verification was requested, use an ethash dataset
	if fulldag {
		dataset := ethash.dataset(number, true)
		if dataset.generated() {
			_, result = hashimotoFull(dataset.dataset, ethash.SealHash(header).Bytes(), header.Nonce.Uint64())

			// Datasets are unmapped in a finalizer. Ensure that the dataset stays alive
			// until after the call to hashimotoFull so it's not unmapped while being used.
			runtime.KeepAlive(dataset)
		} else {
			// Dataset not yet generated, don't hang, use a cache instead
			fulldag = false
		}
	}
	// If slow-but-light PoW verification was requested (or DAG not yet ready), use an ethash cache
	if !fulldag {
		cache := ethash.cache(number)

		size := datasetSize(number)
		if ethash.config.PowMode == ModeTest {
			size = 32 * 1024
		}
		_, result = hashimotoLight(size, cache.cache, ethash.SealHash(header).Bytes(), header.Nonce.Uint64())

		// Caches are unmapped in a finalizer. Ensure that the cache stays alive
		// until after the call to hashimotoLight so it's not unmapped while being used.
		runtime.KeepAlive(cache)
	}

	return result
}

func (ethash *Ethash) GetDifficultyContext(chain consensus.ChainHeaderReader, header *types.Header, context int) (int, error) {
	difficultyContext := context
	if header.Nonce != (types.BlockNonce{}) {
		result := ethash.checkPoW(chain, header, false)
		for i := types.ContextDepth - 1; i > -1; i-- {
			if header.Difficulty[i] != nil {
				target := new(big.Int).Div(two256, header.Difficulty[i])
				if new(big.Int).SetBytes(result).Cmp(target) <= 0 {
					difficultyContext = i
				}
			}
		}
		// Invalid number on the new difficulty
		if header.Number[difficultyContext] == nil {
			return types.ContextDepth, errors.New("error checking difficulty context")
		}
	}
	return difficultyContext, nil
}

// Prepare implements consensus.Engine, initializing the difficulty field of a
// header to conform to the ethash protocol. The changes are done inline.
func (ethash *Ethash) Prepare(chain consensus.ChainHeaderReader, header *types.Header) error {
	parent := chain.GetHeader(header.ParentHash[types.QuaiNetworkContext], header.Number[types.QuaiNetworkContext].Uint64()-1)
	if parent == nil {
		return consensus.ErrUnknownAncestor
	}
	header.Difficulty[types.QuaiNetworkContext] = ethash.CalcDifficulty(chain, header.Time[types.QuaiNetworkContext], parent, types.QuaiNetworkContext)
	return nil
}

// Finalize implements consensus.Engine, accumulating the block and uncle rewards,
// setting the final state on the header
func (ethash *Ethash) Finalize(chain consensus.ChainHeaderReader, header *types.Header, state *state.StateDB, txs []*types.Transaction, uncles []*types.Header) {
	// Accumulate any block and uncle rewards and commit the final state root
	accumulateRewards(chain.Config(), state, header, uncles)
	header.Root[types.QuaiNetworkContext] = state.IntermediateRoot(chain.Config().IsEIP158(header.Number[types.QuaiNetworkContext]))
}

func (ethash *Ethash) GetCoincidentHeader(chain consensus.ChainHeaderReader, context int, header *types.Header) (*types.Header, int) {
	// If we are at the highest context, no coincident will include it.
	if context == 0 {
		return header, 0
	}
	for {
		// If block header is Genesis return it as coincident
		if header.Number[context].Cmp(big.NewInt(1)) <= 0 {
			return header, context
		}

		// Check work of the header, if it has enough work we will move up in context.
		// difficultyContext is initially context since it could be a pending block w/o a nonce.
		difficultyContext, err := ethash.GetDifficultyContext(chain, header, context)
		if err != nil {
			log.Warn("Unable to calculate difficulty context")
			return header, context
		}

		// If we have reached a coincident block
		if difficultyContext < context {
			return header, difficultyContext
		} else if difficultyContext == 1 && context == 1 {
			return header, difficultyContext
		}

		// Get previous header on local chain by hash
		prevHeader := chain.GetHeaderByHash(header.ParentHash[context])

		// Increment previous header
		header = prevHeader
	}
}

func (ethash *Ethash) GetStopHash(chain consensus.ChainHeaderReader, difficultyContext int, originalContext int, startingHeader *types.Header) common.Hash {
	header := startingHeader
	stopHash := common.Hash{}
	context := difficultyContext
	// if difficultyContext == 0 && originalContext == 1 {
	// 	context = 1
	// } else if difficultyContext == 0 && originalContext == 2 {
	// 	context = 1
	// }
	for {
		// Append the coincident and iterating header to the list
		if header.Number[context].Cmp(big.NewInt(1)) < 0 {
			log.Info("GetStopHash: Breaking in number <= 0 cmp", "context", context)
			break
		}

		prevHeader := chain.GetHeaderByHash(header.ParentHash[context])
		if prevHeader == nil {
			extBlock, err := chain.GetExternalBlock(header.ParentHash[context], header.Number[context].Uint64()-1, uint64(context))
			if err != nil {
				log.Warn("GetTraceList: External Block not found for previous header", "number", header.Number[context], "context", context)
				break
			}
			prevHeader = extBlock.Header()
		}
		log.Info("GetStopHash: Iterating back", "context", context)
		// Relevant to region finding N-1 coincident block
		if bytes.Equal(startingHeader.Location, prevHeader.Location) || originalContext == 0 {
			stopHash = header.ParentHash[context]
			break
		}

		header = prevHeader
	}

	return stopHash
}

func (ethash *Ethash) TraceBranch(chain consensus.ChainHeaderReader, header *types.Header, context int, stopHash common.Hash, originalContext int, originalLocation []byte, logging bool) []*types.ExternalBlock {
	extBlocks := make([]*types.ExternalBlock, 0)
	steppedBack := false
	startingHeader := header
	for {
		// Check work of the header, if it has enough work we will move up in context.
		// difficultyContext is initially context since it could be a pending block w/o a nonce.
		difficultyContext, err := ethash.GetDifficultyContext(chain, header, context)
		if err != nil {
			log.Warn("Unable to calculate difficulty context")
		}

		// If we have reached a coincident block or we're in Region and found the prev region
		if difficultyContext < context && steppedBack {
			if logging {
				log.Info("TraceBranch: Found coincident block", "number", header.Number, "context", context, "location", header.Location)
			}
			break
		}

		sameLocation := false
		if types.QuaiNetworkContext == 1 {
			sameLocation = header.Location[0] == originalLocation[0]
		} else if types.QuaiNetworkContext == 2 {
			sameLocation = bytes.Equal(header.Location, originalLocation)
		}

		// Starting off in a context above our own
		if context != originalContext || (context == originalContext && !sameLocation && types.QuaiNetworkContext != 0) {
			extBlock, err := chain.GetExternalBlock(header.Hash(), header.Number[context].Uint64(), uint64(context))
			if err != nil {
				log.Warn("TraceBranch: External Block not found for header", "number", header.Number[context], "context", context)
				break
			}
			if logging {
				log.Info("GetExternalBlocks: Block being added: ", "number", extBlock.Header().Number, "context", extBlock.Context(), "location", extBlock.Header().Location, "txs", len(extBlock.Transactions()))
			}
			extBlocks = append(extBlocks, extBlock)
		}

		if context < types.ContextDepth-1 {
			extBlocks = append(extBlocks, ethash.TraceBranch(chain, header, context+1, stopHash, originalContext, originalLocation, logging)...)
		}

		// Stop at the stop hash before iterating downward
		if header.ParentHash[context] == stopHash || header.Number[context].Cmp(big.NewInt(1)) <= 0 {
			if logging {
				log.Info("TraceBranch: Stopping on stop hash", "number", header.Number, "context", context, "location", header.Location)
			}
			break
		}

		// Get previous header on local chain by hash
		prevHeader := chain.GetHeaderByHash(header.ParentHash[context])

		// If prevHeader is nil, we could be tracing in external context. Lookup in external block cache.
		if prevHeader == nil {
			extBlock, err := chain.GetExternalBlock(header.ParentHash[context], header.Number[context].Uint64()-1, uint64(context))
			if err != nil {
				log.Warn("Trace Branch: External Block not found for previous header", "number", header.Number[context], "context", context)
				break
			}
			prevHeader = extBlock.Header()
			// In Regions the starting header needs to be broken off for N-1
			if context < types.ContextDepth-1 && bytes.Equal(startingHeader.Location, prevHeader.Location) && originalContext != 0 && sameLocation {
				if logging {
					log.Info("TraceBranch: Stopping with Region N-1", "number", header.Number, "context", context, "location", header.Location)
				}
				break
			}
		}
		header = prevHeader
		steppedBack = true
	}
	return extBlocks
}

// GetExternalBlocks traces all available branches to find external blocks
func (ethash *Ethash) GetExternalBlocks(chain consensus.ChainHeaderReader, header *types.Header, logging bool) []*types.ExternalBlock {
	context := chain.Config().Context // Index that node is currently at
	externalBlocks := make([]*types.ExternalBlock, 0)

	// Do not run on block 1
	if header.Number[context].Cmp(big.NewInt(1)) > 0 {
		// Skip pending block
		prevHeader := chain.GetHeaderByHash(header.ParentHash[context])
		coincidentHeader, difficultyContext := ethash.GetCoincidentHeader(chain, context, prevHeader)
		// If we are not getting the transactions immediately after the coincident block, return
		if coincidentHeader.Number[context].Cmp(prevHeader.Number[context]) != 0 {
			return externalBlocks
		}
		stopHash := ethash.GetStopHash(chain, difficultyContext, context, coincidentHeader)
		externalBlocks = append(externalBlocks, ethash.TraceBranch(chain, coincidentHeader, difficultyContext, stopHash, context, header.Location, logging)...)
	}

	// Swap order of external blocks
	if len(externalBlocks) > 0 {
		for i, j := 0, len(externalBlocks)-1; i < j; i, j = i+1, j-1 {
			externalBlocks[i], externalBlocks[j] = externalBlocks[j], externalBlocks[i]
		}
	}

	// log.Info("GetExternalBlocks: Adding into Queue:", "len", len(externalBlocks))
	// return chain.QueueAndRetrieveExtBlocks(externalBlocks, header)
	return externalBlocks
}

// FinalizeAndAssemble implements consensus.Engine, accumulating the block and
// uncle rewards, setting the final state and assembling the block.
func (ethash *Ethash) FinalizeAndAssemble(chain consensus.ChainHeaderReader, header *types.Header, state *state.StateDB, txs []*types.Transaction, uncles []*types.Header, receipts []*types.Receipt) (*types.Block, error) {
	// Finalize block
	ethash.Finalize(chain, header, state, txs, uncles)

	// Header seems complete, assemble into a block and return
	return types.NewBlock(header, txs, uncles, receipts, trie.NewStackTrie(nil)), nil
}

// SealHash returns the hash of a block prior to it being sealed.
func (ethash *Ethash) SealHash(header *types.Header) (hash common.Hash) {
	hasher := sha3.NewLegacyKeccak256()

	enc := []interface{}{
		header.ParentHash,
		header.UncleHash,
		header.Coinbase,
		header.Root,
		header.TxHash,
		header.ReceiptHash,
		header.Bloom,
		header.Difficulty,
		header.Number,
		header.GasLimit,
		header.GasUsed,
		header.Time,
		header.Extra,
		header.Location,
	}
	if header.BaseFee != nil {
		enc = append(enc, header.BaseFee)
	}
	rlp.Encode(hasher, enc)
	hasher.Sum(hash[:0])
	return hash
}

// Some weird constants to avoid constant memory allocs for them.
var (
	big8  = big.NewInt(8)
	big32 = big.NewInt(32)
)

// AccumulateRewards credits the coinbase of the given block with the mining
// reward. The total reward consists of the static block reward and rewards for
// included uncles. The coinbase of each uncle block is also rewarded.
func accumulateRewards(config *params.ChainConfig, state *state.StateDB, header *types.Header, uncles []*types.Header) {
	// Skip block reward in catalyst mode
	if config.IsCatalyst(header.Number[types.QuaiNetworkContext]) {
		return
	}
	// Select the correct block reward based on chain progression
	blockReward := FrontierBlockReward
	if config.IsByzantium(header.Number[types.QuaiNetworkContext]) {
		blockReward = ByzantiumBlockReward
	}
	if config.IsConstantinople(header.Number[types.QuaiNetworkContext]) {
		blockReward = ConstantinopleBlockReward
	}
	// Accumulate the rewards for the miner and any included uncles
	reward := new(big.Int).Set(blockReward)
	r := new(big.Int)
	for _, uncle := range uncles {
		r.Add(uncle.Number[types.QuaiNetworkContext], big8)
		r.Sub(r, header.Number[types.QuaiNetworkContext])
		r.Mul(r, blockReward)
		r.Div(r, big8)
		state.AddBalance(uncle.Coinbase[types.QuaiNetworkContext], r)

		r.Div(blockReward, big32)
		reward.Add(reward, r)
	}
	state.AddBalance(header.Coinbase[types.QuaiNetworkContext], reward)
}<|MERGE_RESOLUTION|>--- conflicted
+++ resolved
@@ -277,18 +277,14 @@
 
 	if types.QuaiNetworkContext == 0 {
 		sum.Add(sum, header.Difficulty[0])
-		expectedSum.Add(expectedSum, ethash.CalcDifficulty(chain, header.Time[1], parent, 0))
+		expectedSum.Add(expectedSum, ethash.CalcDifficulty(chain, header.Time, parent, 0))
 	}
 	if types.QuaiNetworkContext == 1 {
 		sum.Add(sum, header.Difficulty[0])
 		sum.Add(sum, header.Difficulty[1])
 
 		expectedSum.Add(expectedSum, header.Difficulty[0])
-<<<<<<< HEAD
-		expectedSum.Add(expectedSum, ethash.CalcDifficulty(chain, header.Time[1], parent, 1))
-=======
 		expectedSum.Add(expectedSum, ethash.CalcDifficulty(chain, header.Time, parent, 1))
->>>>>>> 9c58b4cc
 	}
 	if types.QuaiNetworkContext == 2 {
 		sum.Add(sum, header.Difficulty[0])
@@ -297,11 +293,7 @@
 
 		expectedSum.Add(expectedSum, header.Difficulty[0])
 		expectedSum.Add(expectedSum, header.Difficulty[1])
-<<<<<<< HEAD
-		expectedSum.Add(expectedSum, ethash.CalcDifficulty(chain, header.Time[2], parent, 2))
-=======
 		expectedSum.Add(expectedSum, ethash.CalcDifficulty(chain, header.Time, parent, 2))
->>>>>>> 9c58b4cc
 	}
 
 	if expectedSum.Cmp(sum) > 0 {
