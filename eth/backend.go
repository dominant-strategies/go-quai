// Copyright 2014 The go-ethereum Authors
// This file is part of the go-ethereum library.
//
// The go-ethereum library is free software: you can redistribute it and/or modify
// it under the terms of the GNU Lesser General Public License as published by
// the Free Software Foundation, either version 3 of the License, or
// (at your option) any later version.
//
// The go-ethereum library is distributed in the hope that it will be useful,
// but WITHOUT ANY WARRANTY; without even the implied warranty of
// MERCHANTABILITY or FITNESS FOR A PARTICULAR PURPOSE. See the
// GNU Lesser General Public License for more details.
//
// You should have received a copy of the GNU Lesser General Public License
// along with the go-ethereum library. If not, see <http://www.gnu.org/licenses/>.

// Package eth implements the Quai protocol.
package eth

import (
	"fmt"
	"math/big"
	"sync/atomic"
	"time"

	sync "github.com/sasha-s/go-deadlock"

	"github.com/dominant-strategies/go-quai/common"
	"github.com/dominant-strategies/go-quai/consensus"
	"github.com/dominant-strategies/go-quai/core"
	"github.com/dominant-strategies/go-quai/core/bloombits"
	"github.com/dominant-strategies/go-quai/core/rawdb"
	"github.com/dominant-strategies/go-quai/core/state/pruner"
	"github.com/dominant-strategies/go-quai/core/types"
	"github.com/dominant-strategies/go-quai/core/vm"
	"github.com/dominant-strategies/go-quai/eth/downloader"
	"github.com/dominant-strategies/go-quai/eth/ethconfig"
	"github.com/dominant-strategies/go-quai/eth/filters"
	"github.com/dominant-strategies/go-quai/eth/gasprice"
	"github.com/dominant-strategies/go-quai/eth/protocols/eth"
	"github.com/dominant-strategies/go-quai/ethdb"
	"github.com/dominant-strategies/go-quai/event"
	"github.com/dominant-strategies/go-quai/internal/quaiapi"
	"github.com/dominant-strategies/go-quai/log"
	"github.com/dominant-strategies/go-quai/node"
	"github.com/dominant-strategies/go-quai/p2p"
	"github.com/dominant-strategies/go-quai/p2p/dnsdisc"
	"github.com/dominant-strategies/go-quai/p2p/enode"
	"github.com/dominant-strategies/go-quai/params"
	"github.com/dominant-strategies/go-quai/rpc"
)

// Config contains the configuration options of the ETH protocol.
// Deprecated: use ethconfig.Config instead.
type Config = ethconfig.Config

// Quai implements the Quai full node service.
type Quai struct {
	config *ethconfig.Config

	// Handlers
	core               *core.Core
	handler            *handler
	ethDialCandidates  enode.Iterator
	snapDialCandidates enode.Iterator

	// DB interfaces
	chainDb ethdb.Database // Block chain database

	eventMux *event.TypeMux
	engine   consensus.Engine

	bloomRequests     chan chan *bloombits.Retrieval // Channel receiving bloom data retrieval requests
	bloomIndexer      *core.ChainIndexer             // Bloom indexer operating during block imports
	closeBloomHandler chan struct{}

	APIBackend *QuaiAPIBackend

	gasPrice  *big.Int
	etherbase common.Address

	networkID     uint64
	netRPCService *quaiapi.PublicNetAPI

	p2pServer *p2p.Server

	lock sync.RWMutex // Protects the variadic fields (e.g. gas price and etherbase)
}

// New creates a new Quai object (including the
// initialisation of the common Quai object)
func New(stack *node.Node, config *ethconfig.Config) (*Quai, error) {
	nodeCtx := common.NodeLocation.Context()
	// Ensure configuration values are compatible and sane
	if !config.SyncMode.IsValid() {
		return nil, fmt.Errorf("invalid sync mode %d", config.SyncMode)
	}
	if config.Miner.GasPrice == nil || config.Miner.GasPrice.Cmp(common.Big0) <= 0 {
		log.Warn("Sanitizing invalid miner gas price", "provided", config.Miner.GasPrice, "updated", ethconfig.Defaults.Miner.GasPrice)
		config.Miner.GasPrice = new(big.Int).Set(ethconfig.Defaults.Miner.GasPrice)
	}
	if config.NoPruning && config.TrieDirtyCache > 0 {
		if config.SnapshotCache > 0 {
			config.TrieCleanCache += config.TrieDirtyCache * 3 / 5
			config.SnapshotCache += config.TrieDirtyCache * 2 / 5
		} else {
			config.TrieCleanCache += config.TrieDirtyCache
		}
		config.TrieDirtyCache = 0
	}
	log.Info("Allocated trie memory caches", "clean", common.StorageSize(config.TrieCleanCache)*1024*1024, "dirty", common.StorageSize(config.TrieDirtyCache)*1024*1024)

	// Transfer mining-related config to the blake3pow config.
	blake3powConfig := config.Blake3pow
	blake3powConfig.NotifyFull = config.Miner.NotifyFull

<<<<<<< HEAD
	// Assemble the Quai object
	chainDb, err := stack.OpenDatabaseWithFreezer("chaindata", config.DatabaseCache, config.DatabaseHandles, config.DatabaseFreezer, "eth/db/chaindata/", false)
=======
	// Assemble the Ethereum object
	chainDb, err := stack.OpenDatabaseWithFreezer("chaindata", config.DatabaseCache, config.DatabaseHandles, config.DatabaseFreezer, "quai/db/chaindata/", false)
>>>>>>> 0a000b82
	if err != nil {
		return nil, err
	}
	chainConfig, genesisHash, genesisErr := core.SetupGenesisBlockWithOverride(chainDb, config.Genesis)
	if _, ok := genesisErr.(*params.ConfigCompatError); genesisErr != nil && !ok {
		return nil, genesisErr
	}
	log.Info("Initialised chain configuration", "config", chainConfig)

	if err := pruner.RecoverPruning(stack.ResolvePath(""), chainDb, stack.ResolvePath(config.TrieCleanCacheJournal)); err != nil {
		log.Error("Failed to recover state", "error", err)
	}
	eth := &Quai{
		config:            config,
		chainDb:           chainDb,
		eventMux:          stack.EventMux(),
		engine:            ethconfig.CreateConsensusEngine(stack, chainConfig, &blake3powConfig, config.Miner.Notify, config.Miner.Noverify, chainDb),
		closeBloomHandler: make(chan struct{}),
		networkID:         config.NetworkId,
		gasPrice:          config.Miner.GasPrice,
		etherbase:         config.Miner.Etherbase,
		bloomRequests:     make(chan chan *bloombits.Retrieval),
		bloomIndexer:      core.NewBloomIndexer(chainDb, params.BloomBitsBlocks, params.BloomConfirms),
		p2pServer:         stack.Server(),
	}

	bcVersion := rawdb.ReadDatabaseVersion(chainDb)
	var dbVer = "<nil>"
	if bcVersion != nil {
		dbVer = fmt.Sprintf("%d", *bcVersion)
	}
	log.Info("Initialising Quai protocol", "network", config.NetworkId, "dbversion", dbVer)

	if !config.SkipBcVersionCheck {
		if bcVersion != nil && *bcVersion > core.BlockChainVersion {
			return nil, fmt.Errorf("database version is v%d, Quai %s only supports v%d", *bcVersion, params.Version.Full(), core.BlockChainVersion)
		} else if bcVersion == nil || *bcVersion < core.BlockChainVersion {
			if bcVersion != nil { // only print warning on upgrade, not on init
				log.Warn("Upgrade blockchain database version", "from", dbVer, "to", core.BlockChainVersion)
			}
			rawdb.WriteDatabaseVersion(chainDb, core.BlockChainVersion)
		}
	}
	var (
		vmConfig = vm.Config{
			EnablePreimageRecording: config.EnablePreimageRecording,
		}
		cacheConfig = &core.CacheConfig{
			TrieCleanLimit:      config.TrieCleanCache,
			TrieCleanJournal:    stack.ResolvePath(config.TrieCleanCacheJournal),
			TrieCleanRejournal:  config.TrieCleanCacheRejournal,
			TrieCleanNoPrefetch: config.NoPrefetch,
			TrieDirtyLimit:      config.TrieDirtyCache,
			TrieDirtyDisabled:   config.NoPruning,
			TrieTimeLimit:       config.TrieTimeout,
			SnapshotLimit:       config.SnapshotCache,
			Preimages:           config.Preimages,
		}
	)

	// Rewind the chain in case of an incompatible config upgrade.
	if compat, ok := genesisErr.(*params.ConfigCompatError); ok {
		log.Warn("Rewinding chain to upgrade configuration", "err", compat)
		eth.core.SetHead(compat.RewindTo)
		rawdb.WriteChainConfig(chainDb, genesisHash, chainConfig)
	}

	if config.TxPool.Journal != "" {
		config.TxPool.Journal = stack.ResolvePath(config.TxPool.Journal)
	}

	eth.core, err = core.NewCore(chainDb, &config.Miner, eth.isLocalBlock, &config.TxPool, chainConfig, eth.config.DomUrl, eth.config.SubUrls, eth.engine, cacheConfig, vmConfig, config.Genesis)
	if err != nil {
		return nil, err
	}
	eth.bloomIndexer.Start(eth.Core().Slice().HeaderChain())

	// Permit the downloader to use the trie cache allowance during fast sync
	cacheLimit := cacheConfig.TrieCleanLimit + cacheConfig.TrieDirtyLimit + cacheConfig.SnapshotLimit
	if eth.handler, err = newHandler(&handlerConfig{
		Database:      chainDb,
		Core:          eth.core,
		TxPool:        eth.core.TxPool(),
		Network:       config.NetworkId,
		Sync:          config.SyncMode,
		BloomCache:    uint64(cacheLimit),
		EventMux:      eth.eventMux,
		Whitelist:     config.Whitelist,
		SlicesRunning: config.SlicesRunning,
	}); err != nil {
		return nil, err
	}

	eth.APIBackend = &QuaiAPIBackend{stack.Config().ExtRPCEnabled(), eth, nil}
	// Gasprice oracle is only initiated in zone chains
	if nodeCtx == common.ZONE_CTX {
		gpoParams := config.GPO
		if gpoParams.Default == nil {
			gpoParams.Default = config.Miner.GasPrice
		}
		eth.APIBackend.gpo = gasprice.NewOracle(eth.APIBackend, gpoParams)
	}

	// Setup DNS discovery iterators.
	dnsclient := dnsdisc.NewClient(dnsdisc.Config{})
	eth.ethDialCandidates, err = dnsclient.NewIterator(eth.config.EthDiscoveryURLs...)
	if err != nil {
		return nil, err
	}

	// Start the RPC service
	eth.netRPCService = quaiapi.NewPublicNetAPI(eth.p2pServer, config.NetworkId)

	// Register the backend on the node
	stack.RegisterAPIs(eth.APIs())
	stack.RegisterProtocols(eth.Protocols())
	stack.RegisterLifecycle(eth)

	// if config.PprofEnabled {
	// 	log.Info("Starting pprof server")
	// 	EnablePprof()
	// }

	// Check for unclean shutdown
	if uncleanShutdowns, discards, err := rawdb.PushUncleanShutdownMarker(chainDb); err != nil {
		log.Error("Could not update unclean-shutdown-marker list", "error", err)
	} else {
		if discards > 0 {
			log.Warn("Old unclean shutdowns found", "count", discards)
		}
		for _, tstamp := range uncleanShutdowns {
			t := time.Unix(int64(tstamp), 0)
			log.Warn("Unclean shutdown detected", "booted", t,
				"age", common.PrettyAge(t))
		}
	}
	return eth, nil
}

// func EnablePprof() {
// 	var port string
// 	myContext := common.NodeLocation
// 	switch {
// 	case bytes.Equal(myContext, []byte{}): // PRIME
// 		port = "8081"
// 	case bytes.Equal(myContext, []byte{0}): // Region 0
// 		port = "8090"
// 	case bytes.Equal(myContext, []byte{1}): // Region 1
// 		port = "8100"
// 	case bytes.Equal(myContext, []byte{2}): // Region 2
// 		port = "8110"
// 	case bytes.Equal(myContext, []byte{0, 0}): // Zone 0-0
// 		port = "8091"
// 	case bytes.Equal(myContext, []byte{0, 1}): // Zone 0-1
// 		port = "8092"
// 	case bytes.Equal(myContext, []byte{0, 2}): // Zone 0-2
// 		port = "8093"
// 	case bytes.Equal(myContext, []byte{1, 0}): // Zone 1-0
// 		port = "8101"
// 	case bytes.Equal(myContext, []byte{1, 1}): // Zone 1-1
// 		port = "8102"
// 	case bytes.Equal(myContext, []byte{1, 2}): // Zone 1-2
// 		port = "8103"
// 	case bytes.Equal(myContext, []byte{2, 0}): // Zone 2-0
// 		port = "8111"
// 	case bytes.Equal(myContext, []byte{2, 1}): // Zone 2-1
// 		port = "8112"
// 	case bytes.Equal(myContext, []byte{2, 2}): // Zone 2-2
// 		port = "8113"
// 	default:
// 		port = "8085"
// 	}
// 	go func() {
// 		_ = http.ListenAndServe("localhost:"+port, nil)
// 	}()
// }

// APIs return the collection of RPC services the go-quai package offers.
// NOTE, some of these services probably need to be moved to somewhere else.
func (s *Quai) APIs() []rpc.API {
	apis := quaiapi.GetAPIs(s.APIBackend)

	// Append any APIs exposed explicitly by the consensus engine
	apis = append(apis, s.engine.APIs(s.Core())...)

	// Append all the local APIs and return
	return append(apis, []rpc.API{
		{
			Namespace: "eth",
			Version:   "1.0",
			Service:   NewPublicQuaiAPI(s),
			Public:    true,
		}, {
			Namespace: "eth",
			Version:   "1.0",
			Service:   NewPublicMinerAPI(s),
			Public:    true,
		}, {
			Namespace: "eth",
			Version:   "1.0",
			Service:   downloader.NewPublicDownloaderAPI(s.handler.downloader, s.eventMux),
			Public:    true,
		}, {
			Namespace: "miner",
			Version:   "1.0",
			Service:   NewPrivateMinerAPI(s),
			Public:    false,
		}, {
			Namespace: "eth",
			Version:   "1.0",
			Service:   filters.NewPublicFilterAPI(s.APIBackend, false, 5*time.Minute),
			Public:    true,
		}, {
			Namespace: "admin",
			Version:   "1.0",
			Service:   NewPrivateAdminAPI(s),
		}, {
			Namespace: "debug",
			Version:   "1.0",
			Service:   NewPublicDebugAPI(s),
			Public:    true,
		}, {
			Namespace: "debug",
			Version:   "1.0",
			Service:   NewPrivateDebugAPI(s),
		}, {
			Namespace: "net",
			Version:   "1.0",
			Service:   s.netRPCService,
			Public:    true,
		},
	}...)
}

func (s *Quai) Etherbase() (eb common.Address, err error) {
	s.lock.RLock()
	etherbase := s.etherbase
	s.lock.RUnlock()

	if !etherbase.Equal(common.ZeroAddr) {
		return etherbase, nil
	}

	return common.ZeroAddr, fmt.Errorf("etherbase must be explicitly specified")
}

// isLocalBlock checks whether the specified block is mined
// by local miner accounts.
//
// We regard two types of accounts as local miner account: etherbase
// and accounts specified via `txpool.locals` flag.
func (s *Quai) isLocalBlock(header *types.Header) bool {
	author, err := s.engine.Author(header)
	if err != nil {
		log.Warn("Failed to retrieve block author", "number", header.NumberU64(), "hash", header.Hash(), "err", err)
		return false
	}
	// Check whether the given address is etherbase.
	s.lock.RLock()
	etherbase := s.etherbase
	s.lock.RUnlock()
	if author.Equal(etherbase) {
		return true
	}
	internal, err := author.InternalAddress()
	if err != nil {
		log.Error("Failed to retrieve author internal address", "err", err)
	}
	// Check whether the given address is specified by `txpool.local`
	// CLI flag.
	for _, account := range s.config.TxPool.Locals {
		if account == internal {
			return true
		}
	}
	return false
}

// shouldPreserve checks whether we should preserve the given block
// during the chain reorg depending on whether the author of block
// is a local account.
func (s *Quai) shouldPreserve(block *types.Block) bool {
	return s.isLocalBlock(block.Header())
}

func (s *Quai) Core() *core.Core                   { return s.core }
func (s *Quai) EventMux() *event.TypeMux           { return s.eventMux }
func (s *Quai) Engine() consensus.Engine           { return s.engine }
func (s *Quai) ChainDb() ethdb.Database            { return s.chainDb }
func (s *Quai) IsListening() bool                  { return true } // Always listening
func (s *Quai) Downloader() *downloader.Downloader { return s.handler.downloader }
func (s *Quai) Synced() bool                       { return atomic.LoadUint32(&s.handler.acceptTxs) == 1 }
func (s *Quai) ArchiveMode() bool                  { return s.config.NoPruning }
func (s *Quai) BloomIndexer() *core.ChainIndexer   { return s.bloomIndexer }

// Protocols returns all the currently configured
// network protocols to start.
func (s *Quai) Protocols() []p2p.Protocol {
	protos := eth.MakeProtocols((*ethHandler)(s.handler), s.networkID, s.ethDialCandidates)
	return protos
}

// Start implements node.Lifecycle, starting all internal goroutines needed by the
// Quai protocol implementation.
func (s *Quai) Start() error {
	eth.StartENRUpdater(s.core, s.p2pServer.LocalNode())

	// Start the bloom bits servicing goroutines
	s.startBloomHandlers(params.BloomBitsBlocks)

	// Figure out a max peers count based on the server limits
	maxPeers := s.p2pServer.MaxPeers
	// Start the networking layer
	s.handler.Start(maxPeers)
	return nil
}

// Stop implements node.Lifecycle, terminating all internal goroutines used by the
// Quai protocol.
func (s *Quai) Stop() error {
	// Stop all the peer-related stuff first.
	s.ethDialCandidates.Close()
	s.handler.Stop()

	// Then stop everything else.
	s.bloomIndexer.Close()
	close(s.closeBloomHandler)
	s.core.Stop()
	s.engine.Close()
	rawdb.PopUncleanShutdownMarker(s.chainDb)
	s.chainDb.Close()
	s.eventMux.Stop()

	return nil
}<|MERGE_RESOLUTION|>--- conflicted
+++ resolved
@@ -114,13 +114,8 @@
 	blake3powConfig := config.Blake3pow
 	blake3powConfig.NotifyFull = config.Miner.NotifyFull
 
-<<<<<<< HEAD
-	// Assemble the Quai object
-	chainDb, err := stack.OpenDatabaseWithFreezer("chaindata", config.DatabaseCache, config.DatabaseHandles, config.DatabaseFreezer, "eth/db/chaindata/", false)
-=======
 	// Assemble the Ethereum object
 	chainDb, err := stack.OpenDatabaseWithFreezer("chaindata", config.DatabaseCache, config.DatabaseHandles, config.DatabaseFreezer, "quai/db/chaindata/", false)
->>>>>>> 0a000b82
 	if err != nil {
 		return nil, err
 	}
