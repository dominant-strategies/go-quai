--- conflicted
+++ resolved
@@ -654,9 +654,6 @@
 	return ec.c.CallContext(ctx, nil, "quai_sendExternalBlock", data)
 }
 
-<<<<<<< HEAD
-// SendReorgData sends thre reorg data to the node to rollup and update the chain
-=======
 // GetExternalBlockTraceSet searches the cache for external block
 func (ec *Client) GetExternalBlockTraceSet(ctx context.Context, hash common.Hash, index int) (*types.ExternalBlock, error) {
 	data, err := ethapi.RPCMarshalExternalBlockTraceSet(hash, index)
@@ -672,7 +669,6 @@
 	return externalBlock, nil
 }
 
->>>>>>> 5e7306b1
 // header: header in which the intended chain is to roll back to.
 // newHeaders: potentially now valid dominant headers to take out of nonCanonDom db.
 // oldHeaders: invalid dominant headers to insert into nonCanonDom db.
