// Copyright 2015 The go-ethereum Authors
// This file is part of the go-ethereum library.
//
// The go-ethereum library is free software: you can redistribute it and/or modify
// it under the terms of the GNU Lesser General Public License as published by
// the Free Software Foundation, either version 3 of the License, or
// (at your option) any later version.
//
// The go-ethereum library is distributed in the hope that it will be useful,
// but WITHOUT ANY WARRANTY; without even the implied warranty of
// MERCHANTABILITY or FITNESS FOR A PARTICULAR PURPOSE. See the
// GNU Lesser General Public License for more details.
//
// You should have received a copy of the GNU Lesser General Public License
// along with the go-ethereum library. If not, see <http://www.gnu.org/licenses/>.

package eth

import (
	"fmt"
	"time"

	"github.com/spruce-solutions/go-quai/common"
	"github.com/spruce-solutions/go-quai/core/forkid"
	"github.com/spruce-solutions/go-quai/p2p"
)

const (
	// handshakeTimeout is the maximum allowed time for the `eth` handshake to
	// complete before dropping the connection.= as malicious.
	handshakeTimeout = 5 * time.Second
)

// Handshake executes the eth protocol handshake, negotiating version number,
// network IDs, difficulties, head and genesis blocks.
func (p *Peer) Handshake(network uint64, number uint64, head common.Hash, genesis common.Hash, forkID forkid.ID, forkFilter forkid.Filter) error {
	// Send out own handshake in a new thread
	errc := make(chan error, 2)

	var status StatusPacket // safe to read after two values have been received from errc

	go func() {
		errc <- p2p.Send(p.rw, StatusMsg, &StatusPacket{
			ProtocolVersion: uint32(p.version),
			NetworkID:       network,
			Number:          number,
			Head:            head,
			Genesis:         genesis,
			ForkID:          forkID,
		})
	}()
	go func() {
		errc <- p.readStatus(network, &status, genesis, forkFilter)
	}()
	timeout := time.NewTimer(handshakeTimeout)
	defer timeout.Stop()
	for i := 0; i < 2; i++ {
		select {
		case err := <-errc:
			if err != nil {
				return err
			}
		case <-timeout.C:
			return p2p.DiscReadTimeout
		}
	}
<<<<<<< HEAD
	p.td, p.head = status.TD, status.Head

	if p.td == nil {
		return nil
	}
	// TD at mainnet block #7753254 is 76 bits. If it becomes 100 million times
	// larger, it will still fit within 100 bits
	if tdlen := p.td.BitLen(); tdlen > 100 {
		return fmt.Errorf("too large total difficulty: bitlen %d", tdlen)
	}
=======
	p.number, p.head = status.Number, status.Head
>>>>>>> 2bbab530
	return nil
}

// readStatus reads the remote handshake message.
func (p *Peer) readStatus(network uint64, status *StatusPacket, genesis common.Hash, forkFilter forkid.Filter) error {
	msg, err := p.rw.ReadMsg()
	if err != nil {
		return err
	}
	if msg.Code != StatusMsg {
		return fmt.Errorf("%w: first msg has code %x (!= %x)", errNoStatusMsg, msg.Code, StatusMsg)
	}
	if msg.Size > maxMessageSize {
		return fmt.Errorf("%w: %v > %v", errMsgTooLarge, msg.Size, maxMessageSize)
	}

	ann := new(StatusPacket)
	if err := msg.Decode(ann); err != nil {
		return fmt.Errorf("%w: message %v: %v", errDecode, msg, err)
	}
	status.NetworkID = ann.NetworkID
	status.ProtocolVersion = ann.ProtocolVersion
	status.Genesis = ann.Genesis
	status.ForkID = ann.ForkID
	status.Number = ann.Number
	status.Head = ann.Head

	if status.NetworkID != network {
		return fmt.Errorf("%w: %d (!= %d)", errNetworkIDMismatch, status.NetworkID, network)
	}
	if uint(status.ProtocolVersion) != p.version {
		return fmt.Errorf("%w: %d (!= %d)", errProtocolVersionMismatch, status.ProtocolVersion, p.version)
	}
	if status.Genesis != genesis {
		return fmt.Errorf("%w: %x (!= %x)", errGenesisMismatch, status.Genesis, genesis)
	}
	if err := forkFilter(status.ForkID); err != nil {
		return fmt.Errorf("%w: %v", errForkIDRejected, err)
	}
	return nil
}<|MERGE_RESOLUTION|>--- conflicted
+++ resolved
@@ -64,20 +64,7 @@
 			return p2p.DiscReadTimeout
 		}
 	}
-<<<<<<< HEAD
-	p.td, p.head = status.TD, status.Head
-
-	if p.td == nil {
-		return nil
-	}
-	// TD at mainnet block #7753254 is 76 bits. If it becomes 100 million times
-	// larger, it will still fit within 100 bits
-	if tdlen := p.td.BitLen(); tdlen > 100 {
-		return fmt.Errorf("too large total difficulty: bitlen %d", tdlen)
-	}
-=======
 	p.number, p.head = status.Number, status.Head
->>>>>>> 2bbab530
 	return nil
 }
 
