--- conflicted
+++ resolved
@@ -1707,10 +1707,7 @@
 			}
 			deletedTxs = append(deletedTxs, currentBlock.Transactions()...)
 			collectLogs(currentBlock.Hash())
-<<<<<<< HEAD
-
-=======
->>>>>>> 2b5ba43e
+      
 			currentBlock = bc.GetBlock(currentBlock.ParentHash(), currentBlock.NumberU64()-1)
 			if currentBlock == nil {
 				return fmt.Errorf("invalid current chain")
