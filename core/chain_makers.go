--- conflicted
+++ resolved
@@ -346,29 +346,21 @@
 	return nil, nil
 }
 
-<<<<<<< HEAD
-// CheckContextAndOrderRange checks to make sure the range of a context or order is valid
-func (cr *fakeChainReader) CheckContextAndOrderRange(context int) error {
-=======
 // CheckContext checks to make sure the range of a context or order is valid
 func (cr *fakeChainReader) CheckContext(context int) error {
 	if context < 0 || context > len(params.FullerOntology) {
 		return errors.New("the provided path is outside the allowable range")
 	}
->>>>>>> 4390960a
 	return nil
 }
 
 // CheckLocationRange checks to make sure the range of r and z are valid
 func (cr *fakeChainReader) CheckLocationRange(location []byte) error {
-<<<<<<< HEAD
-=======
 	if int(location[0]) < 1 || int(location[0]) > params.FullerOntology[0] {
 		return errors.New("the provided location is outside the allowable region range")
 	}
 	if int(location[1]) < 1 || int(location[1]) > params.FullerOntology[1] {
 		return errors.New("the provided location is outside the allowable zone range")
 	}
->>>>>>> 4390960a
 	return nil
 }