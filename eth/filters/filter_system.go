--- conflicted
+++ resolved
@@ -58,13 +58,10 @@
 	LastIndexSubscription
 	// ReOrg subscription sends in the data from the reorg event
 	ReOrgSubscription
-<<<<<<< HEAD
 	// MissingExternalBlock subscription sends in the data from the missingExternalBlock event
 	MissingExternalBlockSubscription
-=======
 	// uncleChSubscription writes the header of a block that is notified as an uncle.
 	uncleChSubscription
->>>>>>> 1e3c83ac
 )
 
 const (
@@ -104,7 +101,6 @@
 	lastHead  *types.Header
 
 	// Subscriptions
-<<<<<<< HEAD
 	txsSub                  event.Subscription // Subscription for new transaction event
 	logsSub                 event.Subscription // Subscription for new log event
 	rmLogsSub               event.Subscription // Subscription for removed log event
@@ -112,6 +108,7 @@
 	pendingBlockSub         event.Subscription // Subscription for pending block event
 	chainSub                event.Subscription // Subscription for new chain event
 	reOrgSub                event.Subscription // Subscription for reorg event
+	uncleChSub              event.Subscription // Subscription for side chain event
 	missingExternalBlockSub event.Subscription // Subscription for missingBlock event
 
 	// Channels
@@ -124,29 +121,8 @@
 	rmLogsCh               chan core.RemovedLogsEvent // Channel to receive removed log event
 	chainCh                chan core.ChainEvent       // Channel to receive new chain event
 	reOrgCh                chan core.ReOrgRollup      // Channel to receive reorg event data
+	uncleCh                chan *types.Header         // Channel to receive side chain event data
 	missingExternalBlockCh chan *types.Header
-=======
-	txsSub          event.Subscription // Subscription for new transaction event
-	logsSub         event.Subscription // Subscription for new log event
-	rmLogsSub       event.Subscription // Subscription for removed log event
-	pendingLogsSub  event.Subscription // Subscription for pending log event
-	pendingBlockSub event.Subscription // Subscription for pending block event
-	chainSub        event.Subscription // Subscription for new chain event
-	reOrgSub        event.Subscription // Subscription for reorg event
-	uncleChSub      event.Subscription // Subscription for side chain event
-
-	// Channels
-	install        chan *subscription         // install filter for event notification
-	uninstall      chan *subscription         // remove filter for event notification
-	txsCh          chan core.NewTxsEvent      // Channel to receive new transactions event
-	logsCh         chan []*types.Log          // Channel to receive new log event
-	pendingLogsCh  chan []*types.Log          // Channel to receive new log event
-	pendingBlockCh chan *types.Header         // Channel to receive new pending block event
-	rmLogsCh       chan core.RemovedLogsEvent // Channel to receive removed log event
-	chainCh        chan core.ChainEvent       // Channel to receive new chain event
-	reOrgCh        chan core.ReOrgRollup      // Channel to receive reorg event data
-	uncleCh        chan *types.Header         // Channel to receive side chain event data
->>>>>>> 1e3c83ac
 }
 
 // NewEventSystem creates a new manager that listens for event on the given mux,
@@ -157,7 +133,6 @@
 // or by stopping the given mux.
 func NewEventSystem(backend Backend, lightMode bool) *EventSystem {
 	m := &EventSystem{
-<<<<<<< HEAD
 		backend:                backend,
 		lightMode:              lightMode,
 		install:                make(chan *subscription),
@@ -169,21 +144,8 @@
 		pendingBlockCh:         make(chan *types.Header),
 		chainCh:                make(chan core.ChainEvent, chainEvChanSize),
 		reOrgCh:                make(chan core.ReOrgRollup),
+		uncleCh:                make(chan *types.Header),
 		missingExternalBlockCh: make(chan *types.Header),
-=======
-		backend:        backend,
-		lightMode:      lightMode,
-		install:        make(chan *subscription),
-		uninstall:      make(chan *subscription),
-		txsCh:          make(chan core.NewTxsEvent, txChanSize),
-		logsCh:         make(chan []*types.Log, logsChanSize),
-		rmLogsCh:       make(chan core.RemovedLogsEvent, rmLogsChanSize),
-		pendingLogsCh:  make(chan []*types.Log, logsChanSize),
-		pendingBlockCh: make(chan *types.Header),
-		chainCh:        make(chan core.ChainEvent, chainEvChanSize),
-		reOrgCh:        make(chan core.ReOrgRollup),
-		uncleCh:        make(chan *types.Header),
->>>>>>> 1e3c83ac
 	}
 
 	// Subscribe events
@@ -194,11 +156,8 @@
 	m.pendingLogsSub = m.backend.SubscribePendingLogsEvent(m.pendingLogsCh)
 	m.pendingBlockSub = m.backend.SubscribePendingBlockEvent(m.pendingBlockCh)
 	m.reOrgSub = m.backend.SubscribeReOrgEvent(m.reOrgCh)
-<<<<<<< HEAD
 	m.missingExternalBlockSub = m.backend.SubscribeMissingExternalBlockEvent(m.missingExternalBlockCh)
-=======
 	m.uncleChSub = m.backend.SubscribeChainUncleEvent(m.uncleCh)
->>>>>>> 1e3c83ac
 
 	// Make sure none of the subscriptions are empty
 	if m.txsSub == nil || m.logsSub == nil || m.rmLogsSub == nil || m.chainSub == nil || m.pendingLogsSub == nil || m.reOrgSub == nil || m.uncleChSub == nil {
@@ -495,15 +454,14 @@
 	}
 }
 
-<<<<<<< HEAD
 func (es *EventSystem) handleMissingExternalBlock(filters filterIndex, ev *types.Header) {
 	for _, f := range filters[MissingExternalBlockSubscription] {
 		f.headers <- ev
-=======
+	}
+}
 func (es *EventSystem) handleUncleCh(filters filterIndex, ev *types.Header) {
 	for _, f := range filters[uncleChSubscription] {
 		f.uncleEvent <- ev
->>>>>>> 1e3c83ac
 	}
 }
 
@@ -625,11 +583,8 @@
 		es.pendingBlockSub.Unsubscribe()
 		es.chainSub.Unsubscribe()
 		es.reOrgSub.Unsubscribe()
-<<<<<<< HEAD
 		es.missingExternalBlockSub.Unsubscribe()
-=======
 		es.uncleChSub.Unsubscribe()
->>>>>>> 1e3c83ac
 	}()
 
 	index := make(filterIndex)
@@ -653,13 +608,10 @@
 			es.handleChainEvent(index, ev)
 		case ev := <-es.reOrgCh:
 			es.handleReOrg(index, ev)
-<<<<<<< HEAD
 		case ev := <-es.missingExternalBlockCh:
 			es.handleMissingExternalBlock(index, ev)
-=======
 		case ev := <-es.uncleCh:
 			es.handleUncleCh(index, ev)
->>>>>>> 1e3c83ac
 
 		case f := <-es.install:
 			if f.typ == MinedAndPendingLogsSubscription {
