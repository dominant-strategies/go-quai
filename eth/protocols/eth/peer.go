--- conflicted
+++ resolved
@@ -376,8 +376,6 @@
 // RequestHeadersByNumber fetches a batch of blocks' headers corresponding to the
 // specified header query, based on the number of an origin block.
 func (p *Peer) RequestHeadersByNumber(origin uint64, amount int, skip int, reverse bool) error {
-	p.Log().Debug("Fetching batch of headers", "count", amount, "fromnum", origin, "skip", skip, "reverse", reverse)
-<<<<<<< HEAD
 	id := rand.Uint64()
 
 	requestTracker.Track(p.id, p.version, GetBlockHeadersMsg, BlockHeadersMsg, id)
@@ -390,24 +388,6 @@
 			Reverse: reverse,
 		},
 	})
-=======
-	log.Info("Fetching batch of headers", "count", amount, "fromnum", origin, "skip", skip, "reverse", reverse)
-	query := GetBlockHeadersPacket{
-		Origin:  HashOrNumber{Number: origin},
-		Amount:  uint64(amount),
-		Skip:    uint64(skip),
-		Reverse: reverse,
-	}
-	if p.Version() >= ETH66 {
-		id := rand.Uint64()
-
-		requestTracker.Track(p.id, p.version, GetBlockHeadersMsg, BlockHeadersMsg, id)
-		return p2p.Send(p.rw, GetBlockHeadersMsg, &GetBlockHeadersPacket66{
-			RequestId:             id,
-			GetBlockHeadersPacket: &query,
-		})
-	}
-	return p2p.Send(p.rw, GetBlockHeadersMsg, &query)
 }
 
 // ExpectRequestHeadersByNumber is a testing method to mirror the recipient side
@@ -420,7 +400,6 @@
 		Reverse: reverse,
 	}
 	return p2p.ExpectMsg(p.rw, GetBlockHeadersMsg, req)
->>>>>>> 9c4b8031
 }
 
 // RequestBodies fetches a batch of blocks' bodies corresponding to the hashes
@@ -485,7 +464,6 @@
 		max:    max,
 		hashes: mapset.NewSet(),
 	}
-<<<<<<< HEAD
 }
 
 // Add adds a list of elements to the set.
@@ -506,8 +484,6 @@
 // Cardinality returns the number of elements in the set.
 func (k *knownCache) Cardinality() int {
 	return k.hashes.Cardinality()
-=======
-	return p2p.Send(p.rw, GetPooledTransactionsMsg, GetPooledTransactionsPacket(hashes))
 }
 
 // RequestExternalBlocks fetches a batch of external blocks from a remote node.
@@ -524,5 +500,4 @@
 		})
 	}
 	return p2p.Send(p.rw, GetExtBlocksMsg, GetExtBlocksPacket(hashes))
->>>>>>> 9c4b8031
 }