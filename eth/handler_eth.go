--- conflicted
+++ resolved
@@ -185,10 +185,6 @@
 // of block bodies for the local node to process.
 func (h *ethHandler) handleExtBlocks(peer *eth.Peer, extBlocks [][]*types.ExternalBlock) error {
 	// Filter out any explicitly requested bodies, deliver the rest to the downloader
-<<<<<<< HEAD
-	fmt.Println("handleExtBlocks", len(extBlocks))
-=======
->>>>>>> 5e7306b1
 	extBlocks = h.blockFetcher.FilterExternalBlocks(peer.ID(), extBlocks, time.Now())
 	if len(extBlocks) > 0 {
 		err := h.downloader.DeliverExtBlocks(peer.ID(), extBlocks)
@@ -251,10 +247,6 @@
 		trueTD = []*big.Int{td[0], td[1], tempTD}
 	}
 	// Update the peer's total difficulty if better than the previous
-<<<<<<< HEAD
-	log.Info("handleBlockBroadcast: peer set head", "trueTD", trueTD, "td", td)
-=======
->>>>>>> 5e7306b1
 	if _, td := peer.Head(); h.chain.HLCR(td, trueTD) {
 		peer.SetHead(trueHead, trueTD)
 		h.chainSync.handlePeerEvent(peer)
