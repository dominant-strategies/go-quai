// Copyright 2018 The go-ethereum Authors
// This file is part of the go-ethereum library.
//
// The go-ethereum library is free software: you can redistribute it and/or modify
// it under the terms of the GNU Lesser General Public License as published by
// the Free Software Foundation, either version 3 of the License, or
// (at your option) any later version.
//
// The go-ethereum library is distributed in the hope that it will be useful,
// but WITHOUT ANY WARRANTY; without even the implied warranty of
// MERCHANTABILITY or FITNESS FOR A PARTICULAR PURPOSE. See the
// GNU Lesser General Public License for more details.
//
// You should have received a copy of the GNU Lesser General Public License
// along with the go-ethereum library. If not, see <http://www.gnu.org/licenses/>.

package blake3

import (
	"bytes"
	"errors"
	"fmt"
	"math/big"
	"runtime"
	"time"

	mapset "github.com/deckarep/golang-set"
	"github.com/spruce-solutions/go-quai/common"
	"github.com/spruce-solutions/go-quai/common/math"
	"github.com/spruce-solutions/go-quai/consensus"
	"github.com/spruce-solutions/go-quai/consensus/misc"
	"github.com/spruce-solutions/go-quai/core/state"
	"github.com/spruce-solutions/go-quai/core/types"
	"github.com/spruce-solutions/go-quai/log"
	"github.com/spruce-solutions/go-quai/params"
	"github.com/spruce-solutions/go-quai/rlp"
	"github.com/spruce-solutions/go-quai/trie"
	blake3hash "lukechampine.com/blake3"
)

// Blake3 proof-of-work protocol constants.
var (
	BlockReward = big.NewInt(5e+18) // Block reward in wei for successfully mining a block

	allowedFutureBlockTimeSeconds = int64(15) // Max seconds from current time allowed for blocks, before they're considered future blocks
	maxUncles                     = 2         // Maximum number of uncles allowed in a single block
)

// Some weird constants to avoid constant memory allocs for them.
var (
	expDiffPeriod = big.NewInt(100000)
	big1          = big.NewInt(1)
	big2          = big.NewInt(2)
	big8          = big.NewInt(8)
	big9          = big.NewInt(9)
	big10         = big.NewInt(10)
	big32         = big.NewInt(32)
	bigMinus99    = big.NewInt(-99)
	big2e256      = new(big.Int).Exp(big.NewInt(2), big.NewInt(256), big.NewInt(0)) // 2^256
)

// Various error messages to mark blocks invalid. These should be private to
// prevent engine specific errors from being referenced in the remainder of the
// codebase, inherently breaking if the engine is swapped out. Please put common
// error types into the consensus package.
var (
	errOlderBlockTime    = errors.New("timestamp older than parent")
	errTooManyUncles     = errors.New("too many uncles")
	errDuplicateUncle    = errors.New("duplicate uncle")
	errUncleIsAncestor   = errors.New("uncle is ancestor")
	errDanglingUncle     = errors.New("uncle's parent is not ancestor")
	errInvalidDifficulty = errors.New("non-positive difficulty")
	errInvalidMixDigest  = errors.New("invalid mix digest")
	errInvalidPoW        = errors.New("invalid proof-of-work")
	errExtBlockNotFound  = errors.New("external block not found")
)

// Exported for fuzzing
var FrontierDifficultyCalulator = calcDifficultyFrontier

// Author implements consensus.Engine, returning the header's coinbase as the
// proof-of-work verified author of the block.
func (blake3 *Blake3) Author(header *types.Header) (common.Address, error) {
	return header.Coinbase[types.QuaiNetworkContext], nil
}

// VerifyHeader checks whether a header conforms to the consensus rules of the Blake3 engine.
func (blake3 *Blake3) VerifyHeader(chain consensus.ChainHeaderReader, header *types.Header, seal bool) error {
	// Short circuit if the header is known, or its parent not
	number := header.Number[types.QuaiNetworkContext].Uint64()
	if chain.GetHeader(header.Hash(), number) != nil {
		return nil
	}
	parent := chain.GetHeader(header.ParentHash[types.QuaiNetworkContext], number-1)
	if parent == nil {
		return consensus.ErrUnknownAncestor
	}
	// Sanity checks passed, do a proper verification
	return blake3.verifyHeader(chain, header, parent, false, seal, time.Now().Unix())
}

// VerifyHeaders is similar to VerifyHeader, but verifies a batch of headers
// concurrently. The method returns a quit channel to abort the operations and
// a results channel to retrieve the async verifications.
func (blake3 *Blake3) VerifyHeaders(chain consensus.ChainHeaderReader, headers []*types.Header, seals []bool) (chan<- struct{}, <-chan error) {
	// If we're running a full engine faking, accept any input as valid
	if len(headers) == 0 {
		abort, results := make(chan struct{}), make(chan error, len(headers))
		for i := 0; i < len(headers); i++ {
			results <- nil
		}
		return abort, results
	}

	// Spawn as many workers as allowed threads
	workers := runtime.GOMAXPROCS(0)
	if len(headers) < workers {
		workers = len(headers)
	}

	// Create a task channel and spawn the verifiers
	var (
		inputs  = make(chan int)
		done    = make(chan int, workers)
		errors  = make([]error, len(headers))
		abort   = make(chan struct{})
		unixNow = time.Now().Unix()
	)
	for i := 0; i < workers; i++ {
		go func() {
			for index := range inputs {
				errors[index] = blake3.verifyHeaderWorker(chain, headers, seals, index, unixNow)
				done <- index
			}
		}()
	}

	errorsOut := make(chan error, len(headers))
	go func() {
		defer close(inputs)
		var (
			in, out = 0, 0
			checked = make([]bool, len(headers))
			inputs  = inputs
		)
		for {
			select {
			case inputs <- in:
				if in++; in == len(headers) {
					// Reached end of headers. Stop sending to workers.
					inputs = nil
				}
			case index := <-done:
				for checked[index] = true; checked[out]; out++ {
					errorsOut <- errors[out]
					if out == len(headers)-1 {
						return
					}
				}
			case <-abort:
				return
			}
		}
	}()
	return abort, errorsOut
}

func (blake3 *Blake3) verifyHeaderWorker(chain consensus.ChainHeaderReader, headers []*types.Header, seals []bool, index int, unixNow int64) error {
	var parent *types.Header
	if index == 0 {
		parent = chain.GetHeader(headers[0].ParentHash[types.QuaiNetworkContext], headers[0].Number[types.QuaiNetworkContext].Uint64()-1)
	} else if headers[index-1].Hash() == headers[index].ParentHash[types.QuaiNetworkContext] {
		parent = headers[index-1]
	}
	if parent == nil {
		return consensus.ErrUnknownAncestor
	}
	return blake3.verifyHeader(chain, headers[index], parent, false, seals[index], unixNow)
}

// VerifyUncles verifies that the given block's uncles conform to the consensus rules
func (blake3 *Blake3) VerifyUncles(chain consensus.ChainReader, block *types.Block) error {
	// Verify that there are at most 2 uncles included in this block
	if len(block.Uncles()) > maxUncles {
		return errTooManyUncles
	}
	if len(block.Uncles()) == 0 {
		return nil
	}
	// Gather the set of past uncles and ancestors
	uncles, ancestors := mapset.NewSet(), make(map[common.Hash]*types.Header)

	number, parent := block.NumberU64()-1, block.ParentHash()
	for i := 0; i < 7; i++ {
		ancestorHeader := chain.GetHeader(parent, number)
		if ancestorHeader == nil {
			break
		}
		ancestors[parent] = ancestorHeader
		// If the ancestor doesn't have any uncles, we don't have to iterate them
		if !types.IsEqualHashSlice(ancestorHeader.UncleHash, types.EmptyUncleHash) {
			// Need to add those uncles to the banned list too
			ancestor := chain.GetBlock(parent, number)
			if ancestor == nil {
				break
			}
			for _, uncle := range ancestor.Uncles() {
				uncles.Add(uncle.Hash())
			}
		}
		parent, number = ancestorHeader.ParentHash[types.QuaiNetworkContext], number-1
	}
	ancestors[block.Hash()] = block.Header()
	uncles.Add(block.Hash())

	// Verify each of the uncles that it's recent, but not an ancestor
	for _, uncle := range block.Uncles() {
		// Make sure every uncle is rewarded only once
		hash := uncle.Hash()
		if uncles.Contains(hash) {
			return errDuplicateUncle
		}
		uncles.Add(hash)

		// Make sure the uncle has a valid ancestry
		if ancestors[hash] != nil {
			return errUncleIsAncestor
		}
		if ancestors[uncle.ParentHash[types.QuaiNetworkContext]] == nil || uncle.ParentHash[types.QuaiNetworkContext] == block.ParentHash() {
			return errDanglingUncle
		}
		if err := blake3.verifyHeader(chain, uncle, ancestors[uncle.ParentHash[types.QuaiNetworkContext]], true, true, time.Now().Unix()); err != nil {
			return err
		}
	}
	return nil
}

// verifyHeader checks whether a header conforms to the consensus rules
func (blake3 *Blake3) verifyHeader(chain consensus.ChainHeaderReader, header, parent *types.Header, uncle bool, seal bool, unixNow int64) error {
	// Ensure that the header's extra-data section is of a reasonable size
	if uint64(len(header.Extra)) > params.MaximumExtraDataSize {
		return fmt.Errorf("extra-data too long: %d > %d", len(header.Extra), params.MaximumExtraDataSize)
	}
	// Verify the header's timestamp
	if !uncle {
		if header.Time > uint64(unixNow+allowedFutureBlockTimeSeconds) {
			return consensus.ErrFutureBlock
		}
	}
	if header.Time <= parent.Time {
		return errOlderBlockTime
	}
	// Verify the block's difficulty based on its timestamp and parent's difficulty
	expected := blake3.CalcDifficulty(chain, header.Time, parent, types.QuaiNetworkContext)
	if expected.Cmp(header.Difficulty[types.QuaiNetworkContext]) > 0 {
		return fmt.Errorf("invalid difficulty: have %v, want %v", header.Difficulty[types.QuaiNetworkContext], expected)
	}
	// Verify that the gas limit is <= 2^63-1
	cap := uint64(0x7fffffffffffffff)
	if header.GasLimit[types.QuaiNetworkContext] > cap {
		return fmt.Errorf("invalid gasLimit: have %v, max %v", header.GasLimit, cap)
	}
	// Verify that the gasUsed is <= gasLimit
	if len(header.GasUsed) > 0 && header.GasUsed[types.QuaiNetworkContext] > header.GasLimit[types.QuaiNetworkContext] {
		return fmt.Errorf("invalid gasUsed: have %d, gasLimit %d", header.GasUsed, header.GasLimit)
	}
	// Verify the block's gas usage and base fee.
	if err := misc.VerifyHeaderGasAndFee(chain.Config(), parent, header, chain); err != nil {
		// Verify the header's EIP-1559 attributes.
		return err
	}
	// Verify that the block number is parent's +1
	if diff := new(big.Int).Sub(header.Number[types.QuaiNetworkContext], parent.Number[types.QuaiNetworkContext]); diff.Cmp(big.NewInt(1)) != 0 {
		return consensus.ErrInvalidNumber
	}
	// Verify the engine specific seal securing the block
	if seal {
		if err := blake3.verifySeal(header); err != nil {
			return err
		}
	}
	// Verify that Location is same as config
	if err := verifyLocation(header.Location, chain.Config().Location); err != nil {
		return err
	}

	// Verify Location is in ontology described by MapContext
	if err := verifyInsideLocation(header.Location, header.Number, chain.Config()); err != nil {
		return err
	}

	if err := misc.VerifyForkHashes(chain.Config(), header, uncle); err != nil {
		return err
	}
	return nil
}

// CalcDifficulty is the difficulty adjustment algorithm. It returns
// the difficulty that a new block should have when created at time
// given the parent block's time and difficulty.
func (blake3 *Blake3) CalcDifficulty(chain consensus.ChainHeaderReader, time uint64, parent *types.Header, context int) *big.Int {
	return CalcDifficulty(chain.Config(), time, parent, context)
}

// CalcDifficulty is the difficulty adjustment algorithm. It returns
// the difficulty that a new block should have when created at time
// given the parent block's time and difficulty.
func CalcDifficulty(config *params.ChainConfig, time uint64, parent *types.Header, context int) *big.Int {
	return calcDifficultyFrontier(time, parent, context)
}

// calcDifficultyFrontier is the difficulty adjustment algorithm. It returns the
// difficulty that a new block should have when created at time given the parent
// block's time and difficulty. The calculation uses the Frontier rules.
func calcDifficultyFrontier(time uint64, parent *types.Header, context int) *big.Int {
	diff := new(big.Int)
	parentDifficulty := parent.Difficulty[context]
	if parentDifficulty == nil {
		return params.GenesisDifficulty
	}

	adjust := new(big.Int).Div(parentDifficulty, params.DifficultyBoundDivisor[types.QuaiNetworkContext])
	bigTime := new(big.Int)
	bigParentTime := new(big.Int)

	bigTime.SetUint64(time)
	bigParentTime.SetUint64(parent.Time)

	duration := params.DurationLimits[types.QuaiNetworkContext]

	if bigTime.Sub(bigTime, bigParentTime).Cmp(duration) < 0 {
		diff.Add(parentDifficulty, adjust)
	} else {
		diff.Sub(parentDifficulty, adjust)
	}
	if diff.Cmp(params.MinimumDifficulty) < 0 {
		diff.Set(params.MinimumDifficulty)
	}

	periodCount := new(big.Int).Add(parent.Number[context], big1)
	periodCount.Div(periodCount, expDiffPeriod)
	if periodCount.Cmp(big1) > 0 {
		// diff = diff + 2^(periodCount - 2)
		expDiff := periodCount.Sub(periodCount, big2)
		expDiff.Exp(big2, expDiff, nil)
		diff.Add(diff, expDiff)
		diff = math.BigMax(diff, params.MinimumDifficulty)
	}
	return diff
}

// verifySeal checks whether a block satisfies the PoW difficulty requirements,
func (blake3 *Blake3) verifySeal(header *types.Header) error {
	difficulty := header.Difficulty[types.QuaiNetworkContext]
	// Ensure that we have a valid difficulty for the block
	if difficulty.Sign() <= 0 {
		return errInvalidDifficulty
	}
	// Check the SealHash meets the difficulty target
	target := new(big.Int).Div(big2e256, difficulty)
	if !blake3.config.Fakepow && new(big.Int).SetBytes(blake3.SealHash(header).Bytes()).Cmp(target) > 0 {
		return errInvalidPoW
	}
	return nil
}

// This function determines the difficulty order of a block
func (blake3 *Blake3) GetDifficultyOrder(header *types.Header) (int, error) {
	if header == nil {
		return types.ContextDepth, errors.New("No header provided")
	}
	blockhash := blake3.SealHash(header)
	for i, difficulty := range header.Difficulty {
		if difficulty != nil && big.NewInt(0).Cmp(difficulty) < 0 {
			target := new(big.Int).Div(big2e256, difficulty)
			if new(big.Int).SetBytes(blockhash.Bytes()).Cmp(target) <= 0 {
				return i, nil
			}
		}
	}
	return -1, errors.New("Block does not satisfy minimum difficulty")
}

// Iterate back through headers to find ones that exceed a given context.
func (blake3 *Blake3) GetCoincidentHeader(chain consensus.ChainHeaderReader, context int, header *types.Header) (*types.Header, int) {
	// If we are at the highest context, no coincident will include it.
	if context == 0 {
		return header, 0
	} else if context == 1 {
		difficultyContext, err := blake3.GetDifficultyOrder(header)
		if err != nil {
			return header, context
		}

		return header, difficultyContext
	} else {
		for {
			// Check work of the header, if it has enough work we will move up in context.
			// difficultyContext is initially context since it could be a pending block w/o a nonce.
			difficultyContext, err := blake3.GetDifficultyOrder(header)
			if err != nil {
				return header, context
			}

			// If block header is Genesis return it as coincident
			if header.Number[context].Cmp(big.NewInt(0)) <= 0 {
				return header, difficultyContext
			}

			// If we have reached a coincident block
			if difficultyContext < context {
				return header, difficultyContext
			} else if difficultyContext == 1 && context == 1 {
				return header, difficultyContext
			}

			// Get previous header on local chain by hash
			prevHeader := chain.GetHeaderByHash(header.ParentHash[context])

			// Increment previous header
			header = prevHeader
		}
	}
}

// Check difficulty of previous header in order to find traceability.
func (blake3 *Blake3) CheckPrevHeaderCoincident(chain consensus.ChainHeaderReader, context int, header *types.Header) (int, error) {
	// If we are at the highest context, no coincident will include it.
	difficultyContext, err := blake3.GetDifficultyOrder(header)
	if err != nil {
		return difficultyContext, fmt.Errorf("difficulty not found")
	}
	return difficultyContext, nil
}

// GetCoincidentAtOrder iterates back through headers to find ones that exceed a given expectedOrder.
func (blake3 *Blake3) GetCoincidentAtOrder(chain consensus.ChainHeaderReader, context int, expectedOrder int, header *types.Header) (*types.Header, error) {
	// If we are at the highest context, no coincident will include it.
	if context == 0 {
		return header, nil
	} else {
		for {
			// If block header is Genesis return it as coincident
			if header.Number[context].Cmp(big.NewInt(0)) <= 0 {
				return header, nil
			}

			// Check work of the header, if it has enough work we will move up in context.
			// difficultyContext is initially context since it could be a pending block w/o a nonce.
			difficultyOrder, err := blake3.GetDifficultyOrder(header)
			if err != nil {
				return nil, err
			}

			// If we have reached a coincident block
			if difficultyOrder <= expectedOrder {
				return header, nil
			}

			// Get previous header on local chain by hash
			prevHeader := chain.GetHeaderByHash(header.ParentHash[context])
			// Increment previous header
			header = prevHeader
		}
	}
}

// PrimeTraceBranch is the recursive function that returns all ExternalBlocks for a given header, stopHash, context, and location.
func (blake3 *Blake3) PrimeTraceBranch(chain consensus.ChainHeaderReader, header *types.Header, context int, originalContext int, originalLocation []byte) ([]*types.ExternalBlock, error) {
	extBlocks := make([]*types.ExternalBlock, 0)
	// startingHeader := header
	for {
		// Verify Location is in ontology described by MapContext
		if err := verifyInsideLocation(header.Location, header.Number, chain.Config()); err != nil {
			return nil, consensus.ErrInvalidLocation
		}
		// If the header is genesis, return the current set of external blocks.
		if header.Number[context].Cmp(big.NewInt(0)) == 0 {
			// log.Info("Trace Branch: Stopping height == 0", "number", header.Number, "context", context, "location", header.Location, "hash", header.ParentHash[context])
			break
		}

		// If we have are stepping into a Region from Prime ensure it is not our original location.
		if context < types.ContextDepth-1 {
			if (header.Location[0] != originalLocation[0] && originalContext > 0) || originalContext == 0 {
				// log.Info("Trace Branch: Going down into trace fromPrime", "number", header.Number, "context", context, "location", header.Location, "hash", header.Hash())
				result, err := blake3.PrimeTraceBranch(chain, header, context+1, originalContext, originalLocation)
				if err != nil {
					return nil, err
				}
				extBlocks = append(extBlocks, result...)
			}
		}

		// If we are in Prime tracing Prime return.
		if originalContext == 0 && context == 0 {
			break
		}

		// Obtain the external block on the branch we are currently tracing.
		var extBlock *types.ExternalBlock
		var err error
		extBlock, err = chain.GetExternalBlock(header.Hash(), header.Number[context].Uint64(), header.Location, uint64(context))
		if err != nil {
<<<<<<< HEAD
			log.Info("Trace Branch: External Block not found for header, second attempt", "number", header.Number, "context", context, "hash", header.Hash(), "location", header.Location)
			break
=======
			log.Info("Trace Branch: External Block not found for header", "number", header.Number, "context", context, "hash", header.Hash(), "location", header.Location)
			return nil, err
>>>>>>> 384acf27
		}
		extBlocks = append(extBlocks, extBlock)

		// Do not continue at header number == 1 since we are unable to obtain the Genesis as an external block.
		if header.Number[context].Cmp(big.NewInt(1)) == 0 {
			log.Info("Trace Branch: Stopping height == 1", "number", header.Number, "context", context, "location", header.Location, "hash", header.ParentHash[context])
			break
		}

		// Retrieve the previous header as an external block.
		prevHeader, err := chain.GetExternalBlock(header.ParentHash[context], header.Number[context].Uint64()-1, header.Location, uint64(context))
		if err != nil {
			log.Info("Trace Branch: External Block not found for previous header", "number", header.Number[context].Int64()-1, "context", context, "hash", header.ParentHash[context], "location", header.Location)
<<<<<<< HEAD
			return extBlocks, err
=======
			return nil, err
>>>>>>> 384acf27
		}

		// fmt.Println("PrimeTraceBranch: Do we stop in equal location?", "context", context, "original", originalLocation, "prev", prevHeader.Header().Location)
		if context == 0 && originalLocation[0] == prevHeader.Header().Location[0] {
			// log.Info("Trace Branch: Stopping in location equal", "original", originalLocation, "prev", prevHeader.Header().Location)
			break
		}

		header = prevHeader.Header()
		if header == nil {
			break
		}
		// Calculate the difficulty context in order to know if we have reached a coincident.
		// If we get a coincident, stop and return.
		difficultyContext, err := blake3.GetDifficultyOrder(header)
		if err != nil {
			break
		}
		if difficultyContext < context {
			// log.Info("TraceBranch: Found Region coincident block in Zone", "number", header.Number, "context", context, "location", header.Location)
			break
		}
	}
	return extBlocks, nil
}

// RegionTraceBranch is the recursive function that returns all ExternalBlocks for a given header, stopHash, context, and location.
func (blake3 *Blake3) RegionTraceBranch(chain consensus.ChainHeaderReader, header *types.Header, context int, originalContext int, originalLocation []byte) ([]*types.ExternalBlock, error) {
	extBlocks := make([]*types.ExternalBlock, 0)
	// startingHeader := header
	for {
		// Verify Location is in ontology described by MapContext
		if err := verifyInsideLocation(header.Location, header.Number, chain.Config()); err != nil {
			return nil, consensus.ErrInvalidLocation
		}

		// If the header is genesis, return the current set of external blocks.
		if header.Number[context].Cmp(big.NewInt(0)) == 0 {
			// log.Info("Trace Branch: Stopping height == 0", "number", header.Number, "context", context, "location", header.Location, "hash", header.ParentHash[context])
			break
		}

		// If we are in a context that can trace a lower context, i.e Region tracing Zone.
		// Choose the allowed trace depending on the original context and stepping into location.
		// If we are in a Region node, we can trace down into any Zone.
		// If we are in a Zone node, we cannot trace down into our own Zone.
		if context < types.ContextDepth-1 {
			if originalContext == 1 {
				result, err := blake3.RegionTraceBranch(chain, header, context+1, originalContext, originalLocation)
				if err != nil {
					return nil, err
				}
				extBlocks = append(extBlocks, result...)
			} else if originalContext == 2 && !bytes.Equal(originalLocation, header.Location) {
				result, err := blake3.RegionTraceBranch(chain, header, context+1, originalContext, originalLocation)
				if err != nil {
					return nil, err
				}
				extBlocks = append(extBlocks, result...)
			}
		}

		// Obtain the sameLocation depending on our original and current context.
		sameLocation := false
		if originalContext == 1 && context == 1 {
			sameLocation = originalLocation[0] == header.Location[0]
		} else if originalContext == 2 && context == 2 {
			sameLocation = bytes.Equal(originalLocation, header.Location)
		}

		// If we are in the sameLocation, meaning our context and location aren't different we must stop.
		if sameLocation {
			break
		}

		// Obtain the external block on the branch we are currently tracing.
		var extBlock *types.ExternalBlock
		var err error
		extBlock, err = chain.GetExternalBlock(header.Hash(), header.Number[context].Uint64(), header.Location, uint64(context))
		if err != nil {
<<<<<<< HEAD
			log.Info("Trace Branch: External Block not found for header, second attempt", "number", header.Number, "context", context, "hash", header.Hash(), "location", header.Location)
			return extBlocks, err
=======
			log.Info("Trace Branch: External Block not found for header", "number", header.Number, "context", context, "hash", header.Hash(), "location", header.Location)
			return nil, err
>>>>>>> 384acf27
		}
		extBlocks = append(extBlocks, extBlock)
		// log.Info("Trace Branch: REGION Adding external block", "number", header.Number, "context", context, "location", header.Location, "hash", header.Hash())

		// Do not continue at header number == 1 since we are unable to obtain the Genesis as an external block.
		if header.Number[context].Cmp(big.NewInt(1)) == 0 {
			// log.Info("Trace Branch: Stopping height == 1", "number", header.Number, "context", context, "location", header.Location, "hash", header.ParentHash[context])
			break
		}

		// Retrieve the previous header as an external block.
		prevHeader, err := chain.GetExternalBlock(header.ParentHash[context], header.Number[context].Uint64()-1, header.Location, uint64(context))
		if err != nil {
			log.Info("Trace Branch: External Block not found for previous header", "number", header.Number[context].Int64()-1, "context", context, "hash", header.ParentHash[context], "location", header.Location)
<<<<<<< HEAD
			return extBlocks, err
=======
			return nil, err
>>>>>>> 384acf27
		}

		if context == 1 && bytes.Equal(originalLocation, prevHeader.Header().Location) {
			// log.Info("Trace Branch: Stopping in location equal", "original", originalLocation, "prev", prevHeader.Header().Location)
			break
		}

		header = prevHeader.Header()
		if header == nil {
			break
		}
		// Calculate the difficulty context in order to know if we have reached a coincident.
		// If we get a coincident, stop and return.
		difficultyContext, err := blake3.GetDifficultyOrder(header)
		if err != nil {
			break
		}
		if difficultyContext < context && context == types.ContextDepth-1 {
			// log.Info("Trace Branch: Found Region coincident block in Zone", "number", header.Number, "context", context, "location", header.Location)
			break
		} else if difficultyContext == 0 && !bytes.Equal(header.Location, originalLocation) {
			// If we have found a Prime block, trace it.
			result, err := blake3.PrimeTraceBranch(chain, header, difficultyContext, originalContext, originalLocation)
			if err != nil {
				return nil, err
			}
			extBlocks = append(extBlocks, result...)
		}
	}
	return extBlocks, nil
}

// GetExternalBlocks traces all available branches to find external blocks
func (blake3 *Blake3) GetExternalBlocks(chain consensus.ChainHeaderReader, header *types.Header, logging bool) ([]*types.ExternalBlock, error) {
	context := chain.Config().Context // Index that node is currently at
	externalBlocks := make([]*types.ExternalBlock, 0)

	// Do not run on block 1
	if header.Number[context].Cmp(big.NewInt(1)) > 0 {
		// Skip pending block
		prevHeader := chain.GetHeaderByHash(header.ParentHash[context])
		difficultyContext, err := blake3.CheckPrevHeaderCoincident(chain, context, prevHeader)
		if err != nil {
			return nil, err
		}
		extBlocks, err := blake3.TraceBranches(chain, prevHeader, difficultyContext, context, prevHeader.Location)
		if err != nil {
			return externalBlocks, nil
		}
		externalBlocks = append(externalBlocks, extBlocks...)
	}

	// TODO: Impelement queue here, remove the above check for N+1.
	// return chain.QueueAndRetrieveExtBlocks(externalBlocks, header)
	return externalBlocks, nil
}

// Prepare implements consensus.Engine, initializing the difficulty field of a
// header to conform to the protocol. The changes are done inline.
func (blake3 *Blake3) Prepare(chain consensus.ChainHeaderReader, header *types.Header) error {
	parent := chain.GetHeader(header.ParentHash[types.QuaiNetworkContext], header.Number[types.QuaiNetworkContext].Uint64()-1)
	if parent == nil {
		return consensus.ErrUnknownAncestor
	}
	header.Difficulty[types.QuaiNetworkContext] = blake3.CalcDifficulty(chain, header.Time, parent, types.QuaiNetworkContext)
	currentTotal := big.NewInt(0)
	currentTotal.Add(parent.NetworkDifficulty[types.QuaiNetworkContext], header.Difficulty[types.QuaiNetworkContext])
	header.NetworkDifficulty[types.QuaiNetworkContext] = currentTotal
	return nil
}

// GetExternalBlocks traces all available branches to find external blocks
func (blake3 *Blake3) GetLinkExternalBlocks(chain consensus.ChainHeaderReader, header *types.Header, logging bool) ([]*types.ExternalBlock, error) {
	context := chain.Config().Context // Index that node is currently at
	externalBlocks := make([]*types.ExternalBlock, 0)

	// Do not run on block 0
	if header.Number[context].Cmp(big.NewInt(0)) > 0 {
		difficultyContext, err := blake3.GetDifficultyOrder(header)
		if err != nil {
			return externalBlocks, err
		}
		extBlocks, err := blake3.TraceBranches(chain, header, difficultyContext, context, header.Location)
		if err != nil {
			return externalBlocks, nil
		}
		externalBlocks = append(externalBlocks, extBlocks...)
	}
	return externalBlocks, nil
}

// TraceBranches utilizes a passed in header for initializing a trace of all external blocks.
// The function will sue PrimeTraceBranch and RegionTraceBranch for the two different types of traces that need to occur.
// Depending on the difficultyContext, originalContext, and originalLocation the trace will know when and where to stop.
func (blake3 *Blake3) TraceBranches(chain consensus.ChainHeaderReader, header *types.Header, difficultyContext int, originalContext int, originalLocation []byte) ([]*types.ExternalBlock, error) {
	// Get the Prime stopHash to be used in the Prime context. Go on to trace Prime once.
	log.Info("GetExternalBlocks: Getting trace for block", "num", header.Number, "context", originalContext, "location", header.Location, "hash", header.Hash())
	start := time.Now()
	externalBlocks := make([]*types.ExternalBlock, 0)
	if originalContext == 0 {
		extBlockResult, extBlockErr := blake3.PrimeTraceBranch(chain, header, difficultyContext, originalContext, header.Location)
		if extBlockErr != nil {
			return nil, extBlockErr
		}
		externalBlocks = append(externalBlocks, extBlockResult...)
	}

	// If we are in a Region or Zone context, we may need to change our Prime stopHash since
	// a Region block might not yet have been found. Scenario: [2, 2, 2] mined before [1, 2, 2].
	if originalContext == 1 || originalContext == 2 {
		if difficultyContext == 0 {
			extBlockResult, extBlockErr := blake3.PrimeTraceBranch(chain, header, difficultyContext, originalContext, header.Location)
			if extBlockErr != nil {
				return nil, extBlockErr
			}
			externalBlocks = append(externalBlocks, extBlockResult...)
		}
		// If we have a Region block, trace it.
		// This check should remain < 2 since a Prime block at difficultyContext == 1 would still
		// have a Region block to trace and the value should remain 1 since we are going into the Region trace.
		if difficultyContext < 2 {
			extBlockResult, extBlockErr := blake3.RegionTraceBranch(chain, header, 1, originalContext, header.Location)
			if extBlockErr != nil {
				return nil, extBlockErr
			}
			externalBlocks = append(externalBlocks, extBlockResult...)
		}
	}
	log.Info("TraceBranches: length of external blocks", "len", len(externalBlocks), "time", time.Since(start))
	return externalBlocks, nil
}

// Finalize implements consensus.Engine, accumulating the block and uncle rewards,
// setting the final state on the header
func (blake3 *Blake3) Finalize(chain consensus.ChainHeaderReader, header *types.Header, state *state.StateDB, txs []*types.Transaction, uncles []*types.Header) {
	// Accumulate any block and uncle rewards and commit the final state root
	accumulateRewards(chain.Config(), state, header, uncles)
	header.Root[types.QuaiNetworkContext] = state.IntermediateRoot(chain.Config().IsEIP158(header.Number[types.QuaiNetworkContext]))
}

// FinalizeAndAssemble implements consensus.Engine, accumulating the block and
// uncle rewards, setting the final state and assembling the block.
func (blake3 *Blake3) FinalizeAndAssemble(chain consensus.ChainHeaderReader, header *types.Header, state *state.StateDB, txs []*types.Transaction, uncles []*types.Header, receipts []*types.Receipt) (*types.Block, error) {
	// Finalize block
	blake3.Finalize(chain, header, state, txs, uncles)

	// Header seems complete, assemble into a block and return
	return types.NewBlock(header, txs, uncles, receipts, trie.NewStackTrie(nil)), nil
}

// SealHash returns the hash of a block prior to it being sealed.
func (blake3 *Blake3) SealHash(header *types.Header) (hash common.Hash) {
	hasher := blake3hash.New(32, nil)
	hasher.Reset()

	enc := []interface{}{
		header.ParentHash,
		header.UncleHash,
		header.Coinbase,
		header.Root,
		header.TxHash,
		header.ReceiptHash,
		header.Bloom,
		header.Difficulty,
		header.Number,
		header.GasLimit,
		header.GasUsed,
		header.Time,
		header.Extra,
		header.Location,
	}
	if header.BaseFee != nil {
		enc = append(enc, header.BaseFee)
	}
	enc = append(enc, header.Nonce)
	rlp.Encode(hasher, enc)
	hasher.Sum(hash[:0])
	return hash
}

// AccumulateRewards credits the coinbase of the given block with the mining
// reward. The total reward consists of the static block reward and rewards for
// included uncles. The coinbase of each uncle block is also rewarded.
func accumulateRewards(config *params.ChainConfig, state *state.StateDB, header *types.Header, uncles []*types.Header) {
	// Skip block reward in catalyst mode
	if config.IsCatalyst(header.Number[types.QuaiNetworkContext]) {
		return
	}

	// Select the correct block reward based on chain progression
	blockReward := misc.CalculateReward()
	// Accumulate the rewards for the miner and any included uncles
	reward := new(big.Int).Set(blockReward)
	r := new(big.Int)
	for _, uncle := range uncles {
		r.Add(uncle.Number[types.QuaiNetworkContext], big8)
		r.Sub(r, header.Number[types.QuaiNetworkContext])
		r.Mul(r, blockReward)
		r.Div(r, big8)
		state.AddBalance(uncle.Coinbase[types.QuaiNetworkContext], r)

		r.Div(blockReward, big32)
		reward.Add(reward, r)
	}
	state.AddBalance(header.Coinbase[types.QuaiNetworkContext], reward)
}

// Verifies that a header location is valid for a specific config.
func verifyLocation(location []byte, configLocation []byte) error {
	switch types.QuaiNetworkContext {
	case 0:
		return nil
	case 1:
		if location[0] != configLocation[0] {
			return consensus.ErrInvalidLocation
		} else {
			return nil
		}
	case 2:
		if !bytes.Equal(location, configLocation) {
			return consensus.ErrInvalidLocation
		} else {
			return nil
		}
	default:
		return consensus.ErrInvalidLocation
	}
}

// Verifies that Location value is valid inside MapContext ontology.
// Returns MapContext for error handling purposes.
func verifyInsideLocation(location []byte, number []*big.Int, config *params.ChainConfig) error {
	regionLocation := int(location[0])
	zoneLocation := int(location[1])

	switch {
	/*	case config.IsLovelace(number[0]): // Lovelace = [3,4,4]
			return checkInsideCurrent(regionLocation, zoneLocation, params.LovelaceOntology)
		case config.IsTuring(number[0]): // Turing = [3,3,4]
			return checkInsideCurrent(regionLocation, zoneLocation, params.TuringOntology) */
	case config.IsFuller(number[0]): // Fuller = [3,3,3]
		return checkInsideCurrent(regionLocation, zoneLocation, params.FullerOntology)
	default:
		return consensus.ErrInvalidOntology
	}
}

// Verifies that Location is valid inside current MapContext ontology.
func checkInsideCurrent(regionLoc int, zoneLoc int, ontology []int) error {
	if len(ontology) < regionLoc {
		return consensus.ErrInvalidOntology
	}
	if ontology[regionLoc-1] < zoneLoc {
		return consensus.ErrInvalidOntology
	}
	return nil
}<|MERGE_RESOLUTION|>--- conflicted
+++ resolved
@@ -368,7 +368,7 @@
 // This function determines the difficulty order of a block
 func (blake3 *Blake3) GetDifficultyOrder(header *types.Header) (int, error) {
 	if header == nil {
-		return types.ContextDepth, errors.New("No header provided")
+		return types.ContextDepth, errors.New("no header provided")
 	}
 	blockhash := blake3.SealHash(header)
 	for i, difficulty := range header.Difficulty {
@@ -379,7 +379,7 @@
 			}
 		}
 	}
-	return -1, errors.New("Block does not satisfy minimum difficulty")
+	return -1, errors.New("block does not satisfy minimum difficulty")
 }
 
 // Iterate back through headers to find ones that exceed a given context.
@@ -503,13 +503,8 @@
 		var err error
 		extBlock, err = chain.GetExternalBlock(header.Hash(), header.Number[context].Uint64(), header.Location, uint64(context))
 		if err != nil {
-<<<<<<< HEAD
 			log.Info("Trace Branch: External Block not found for header, second attempt", "number", header.Number, "context", context, "hash", header.Hash(), "location", header.Location)
 			break
-=======
-			log.Info("Trace Branch: External Block not found for header", "number", header.Number, "context", context, "hash", header.Hash(), "location", header.Location)
-			return nil, err
->>>>>>> 384acf27
 		}
 		extBlocks = append(extBlocks, extBlock)
 
@@ -523,11 +518,7 @@
 		prevHeader, err := chain.GetExternalBlock(header.ParentHash[context], header.Number[context].Uint64()-1, header.Location, uint64(context))
 		if err != nil {
 			log.Info("Trace Branch: External Block not found for previous header", "number", header.Number[context].Int64()-1, "context", context, "hash", header.ParentHash[context], "location", header.Location)
-<<<<<<< HEAD
-			return extBlocks, err
-=======
 			return nil, err
->>>>>>> 384acf27
 		}
 
 		// fmt.Println("PrimeTraceBranch: Do we stop in equal location?", "context", context, "original", originalLocation, "prev", prevHeader.Header().Location)
@@ -608,13 +599,8 @@
 		var err error
 		extBlock, err = chain.GetExternalBlock(header.Hash(), header.Number[context].Uint64(), header.Location, uint64(context))
 		if err != nil {
-<<<<<<< HEAD
-			log.Info("Trace Branch: External Block not found for header, second attempt", "number", header.Number, "context", context, "hash", header.Hash(), "location", header.Location)
+			log.Info("Trace Branch: External Block not found for header, number ", header.Number, "context", context, "hash", header.Hash(), "location", header.Location)
 			return extBlocks, err
-=======
-			log.Info("Trace Branch: External Block not found for header", "number", header.Number, "context", context, "hash", header.Hash(), "location", header.Location)
-			return nil, err
->>>>>>> 384acf27
 		}
 		extBlocks = append(extBlocks, extBlock)
 		// log.Info("Trace Branch: REGION Adding external block", "number", header.Number, "context", context, "location", header.Location, "hash", header.Hash())
@@ -629,11 +615,7 @@
 		prevHeader, err := chain.GetExternalBlock(header.ParentHash[context], header.Number[context].Uint64()-1, header.Location, uint64(context))
 		if err != nil {
 			log.Info("Trace Branch: External Block not found for previous header", "number", header.Number[context].Int64()-1, "context", context, "hash", header.ParentHash[context], "location", header.Location)
-<<<<<<< HEAD
-			return extBlocks, err
-=======
 			return nil, err
->>>>>>> 384acf27
 		}
 
 		if context == 1 && bytes.Equal(originalLocation, prevHeader.Header().Location) {
